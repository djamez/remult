--- conflicted
+++ resolved
@@ -45,11 +45,7 @@
   build:
     jobs:
       - node/run:
-<<<<<<< HEAD
-          version: "18.18"
-=======
           version: '18.18'
->>>>>>> 267a1b08
           name: build
           npm-run: build
       - test-remult