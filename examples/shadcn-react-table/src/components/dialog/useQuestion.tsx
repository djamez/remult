import {
  DialogClose,
  DialogDescription,
  DialogFooter,
  DialogHeader,
  DialogTitle,
} from '@/components/ui/dialog'
import { Button } from '../ui/button.tsx'
import { useDialog } from './dialog-context.tsx'

export default function useQuestion() {
  const dialog = useDialog()
<<<<<<< HEAD
  return ({ title, description }: { title: string; description?: string }) =>
=======
  return (question: string) =>
>>>>>>> a202eed4
    dialog(
      (resolve) => (
        <div>
          <DialogHeader>
            <DialogTitle>Question</DialogTitle>
            <DialogDescription>{question}</DialogDescription>
          </DialogHeader>
          <DialogFooter className="gap-2 sm:space-x-0">
            <DialogClose asChild>
              <Button variant="outline">no</Button>
            </DialogClose>
            <DialogClose asChild>
              <Button variant="destructive" onClick={() => resolve(true)}>
                Yes
              </Button>
            </DialogClose>
          </DialogFooter>
        </div>
      ),
      false,
    )
}<|MERGE_RESOLUTION|>--- conflicted
+++ resolved
@@ -10,11 +10,7 @@
 
 export default function useQuestion() {
   const dialog = useDialog()
-<<<<<<< HEAD
-  return ({ title, description }: { title: string; description?: string }) =>
-=======
   return (question: string) =>
->>>>>>> a202eed4
     dialog(
       (resolve) => (
         <div>
