--- conflicted
+++ resolved
@@ -1,11 +1,7 @@
 {
   "name": "@remult/angular",
   "schematics": "./schematics/collection.json",
-<<<<<<< HEAD
-  "version": "2.2.13",
-=======
   "version": "2.3.16",
->>>>>>> ff7dd920
   "description": "an angular module for remult",
   "license": "MIT",
   "author": {
