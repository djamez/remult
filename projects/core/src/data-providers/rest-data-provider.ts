--- conflicted
+++ resolved
@@ -5,22 +5,13 @@
   RestDataProviderHttpProvider,
 } from '../data-interfaces.js'
 
-<<<<<<< HEAD
 import { UrlBuilder } from '../../urlBuilder.js'
 import { buildRestDataProvider, retry } from '../buildRestDataProvider.js'
-import type { ApiClient } from '../context.js'
+import { Remult, type ApiClient } from '../context.js'
 import { customUrlToken, Filter } from '../filter/filter-interfaces.js'
 import type { EntityMetadata, FindOptions } from '../remult3/remult3.js'
 import { actionInfo } from '../server-action-info.js'
-=======
-import { UrlBuilder } from '../../urlBuilder'
-import { buildRestDataProvider, retry } from '../buildRestDataProvider'
-import { Remult, type ApiClient } from '../context'
-import { customUrlToken, Filter } from '../filter/filter-interfaces'
-import type { EntityMetadata, FindOptions } from '../remult3/remult3'
-import { actionInfo } from '../server-action-info'
-import { getRelationInfo } from '../remult3/relationInfoMember'
->>>>>>> 267a1b08
+import { getRelationInfo } from '../remult3/relationInfoMember.js'
 
 export class RestDataProvider implements DataProvider {
   constructor(private apiProvider: () => ApiClient) {}
