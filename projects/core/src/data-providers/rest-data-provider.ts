--- conflicted
+++ resolved
@@ -68,22 +68,18 @@
       return this.http().get(url.url).then(r => +(r.count));
   }
   public find(options: EntityDataProviderFindOptions): Promise<Array<any>> {
-<<<<<<< HEAD
     let { filterObject, url } = this.buildFindRequest(options);
 
     if (filterObject) {
       url.add("__action", "get");
-      return this.http.post(url.url, filterObject).then(x => x.map(y => this.translateFromJson(y)));
+      return this.http().post(url.url, filterObject).then(x => x.map(y => this.translateFromJson(y)));
     }
     else
-      return this.http.get(url.url).then(x => x.map(y => this.translateFromJson(y)));;
+      return this.http().get(url.url).then(x => x.map(y => this.translateFromJson(y)));;
   }
 
    buildFindRequest(options: EntityDataProviderFindOptions): { filterObject: any; url: UrlBuilder; } {
-    let url = new UrlBuilder(this.url);
-=======
     let url = new UrlBuilder(this.url());
->>>>>>> 80bbbf5c
     let filterObject: any;
     if (options) {
       if (options.where) {
@@ -113,16 +109,7 @@
         url.add('_page', options.page);
 
     }
-<<<<<<< HEAD
     return { filterObject, url };
-=======
-    if (filterObject) {
-      url.add("__action", "get");
-      return this.http().post(url.url, filterObject).then(x => x.map(y => this.translateFromJson(y)));
-    }
-    else
-      return this.http().get(url.url).then(x => x.map(y => this.translateFromJson(y)));;
->>>>>>> 80bbbf5c
   }
 
   public update(id: any, data: any): Promise<any> {
