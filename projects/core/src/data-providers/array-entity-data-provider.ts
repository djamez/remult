import { CompoundIdField } from '../CompoundIdField.js'
import type { FieldMetadata } from '../column-interfaces.js'
import type {
  EntityDataProvider,
  EntityDataProviderFindOptions,
<<<<<<< HEAD
} from '../data-interfaces.js'
import type { FilterConsumer } from '../filter/filter-interfaces.js'
import { Filter, customDatabaseFilterToken } from '../filter/filter-interfaces.js'
import type { EntityFilter, EntityMetadata } from '../remult3/remult3.js'
=======
} from '../data-interfaces'
import {
  type EntityDbNamesBase,
  dbNamesOf,
  isDbReadonly,
} from '../filter/filter-consumer-bridge-to-sql-request'
import type { FilterConsumer } from '../filter/filter-interfaces'
import { Filter, customDatabaseFilterToken } from '../filter/filter-interfaces'
import type { EntityFilter, EntityMetadata } from '../remult3/remult3'
>>>>>>> 267a1b08

//@internal
export class ArrayEntityDataProvider implements EntityDataProvider {
  static rawFilter(filter: CustomArrayFilter): EntityFilter<any> {
    return {
      [customDatabaseFilterToken]: {
        arrayFilter: filter,
      },
    }
  }
  //@internal
  private rows: any[]
  constructor(
    private entity: EntityMetadata,
    rows?: any[],
  ) {
    if (rows === undefined) this.rows = []
    else this.rows = rows
  }
  //@internal
  private __names: EntityDbNamesBase
  //@internal
  async init() {
    if (this.__names) return this.__names
    this.__names = await dbNamesOf(this.entity)
    for (const r of this.rows) {
      this.verifyThatRowHasAllNotNullColumns(r, this.__names)
    }
    return this.__names
  }
  //@internal
  private verifyThatRowHasAllNotNullColumns(r: any, names: EntityDbNamesBase) {
    for (const f of this.entity.fields) {
      const key = names.$dbNameOf(f)
      if (!f.isServerExpression)
        if (!f.allowNull) {
          if (r[key] === undefined || r[key] === null) {
            let val: any = undefined
            if (f.valueType === Boolean) val = false
            else if (f.valueType === Number) val = 0
            else if (f.valueType === String) val = ''
            r[key] = val
          }
        } else if (r[key] === undefined) r[key] = null
    }
  }
  async count(where?: Filter): Promise<number> {
    let rows = this.rows
    const names = await this.init()
    let j = 0
    for (let i = 0; i < rows.length; i++) {
      if (!where) {
        j++
      } else {
        let x = new FilterConsumerBridgeToObject(rows[i], names)
        where.__applyToConsumer(x)
        if (x.ok) j++
      }
    }
    return j
  }
  async find(options?: EntityDataProviderFindOptions): Promise<any[]> {
    let rows = this.rows
    const dbNames = await this.init()
    if (options) {
      if (options.where) {
        rows = rows.filter((i) => {
          let x = new FilterConsumerBridgeToObject(i, dbNames)
          options.where!.__applyToConsumer(x)
          return x.ok
        })
      }
      if (options.orderBy) {
        rows = rows.sort((a: any, b: any) => {
          return options.orderBy!.compare(a, b, dbNames.$dbNameOf)
        })
      }
      rows = pageArray(rows, options)
    }
    if (rows)
      return rows.map((i) => {
        return this.translateFromJson(i, dbNames)
      })
    return []
  }
  //@internal
  translateFromJson(row: any, dbNames: EntityDbNamesBase) {
    let result = {}
    for (const col of this.entity.fields) {
      result[col.key] = col.valueConverter.fromJson(row[dbNames.$dbNameOf(col)])
    }
    return result
  }
  //@internal
  translateToJson(row: any, dbNames: EntityDbNamesBase) {
    let result = {}
    for (const col of this.entity.fields) {
      if (!isDbReadonly(col, dbNames))
        result[dbNames.$dbNameOf(col)] = col.valueConverter.toJson(row[col.key])
    }
    return result
  }
  //@internal
  private idMatches(id: any, names: EntityDbNamesBase): (item: any) => boolean {
    return (item) => {
      let x = new FilterConsumerBridgeToObject(item, names)
      Filter.fromEntityFilter(
        this.entity,
        this.entity.idMetadata.getIdFilter(id),
      ).__applyToConsumer(x)
      return x.ok
    }
  }
  async update(id: any, data: any): Promise<any> {
    const names = await this.init()
    let idMatches = this.idMatches(id, names)
    let keys = Object.keys(data)
    for (let i = 0; i < this.rows.length; i++) {
      let r = this.rows[i]
      if (idMatches(r)) {
        let newR = { ...r }
        for (const f of this.entity.fields) {
          if (!isDbReadonly(f, names)) {
            if (keys.includes(f.key)) {
              newR[names.$dbNameOf(f)] = f.valueConverter.toJson(data[f.key])
            }
          }
        }
        this.verifyThatRowHasAllNotNullColumns(newR, names)
        this.rows[i] = newR
        return Promise.resolve(this.translateFromJson(this.rows[i], names))
      }
    }
    throw new Error("couldn't find id to update: " + id)
  }
  async delete(id: any): Promise<void> {
    const names = await this.init()
    let idMatches = this.idMatches(id, names)
    for (let i = 0; i < this.rows.length; i++) {
      if (idMatches(this.rows[i])) {
        this.rows.splice(i, 1)
        return Promise.resolve()
      }
    }
    throw new Error("couldn't find id to delete: " + id)
  }
  async insert(data: any): Promise<any> {
    const names = await this.init()
    let j = this.translateToJson(data, names)
    let idf = this.entity.idMetadata.field
    if (!(idf instanceof CompoundIdField)) {
      if (idf.options.valueConverter?.fieldTypeInDb === 'autoincrement') {
        j[idf.key] = 1
        for (const row of this.rows) {
          if (row[idf.key] >= j[idf.key]) j[idf.key] = row[idf.key] + 1
        }
      }
      if (j[idf.key])
        this.rows.forEach((i) => {
          if (j[idf.key] == i[idf.key]) throw Error('id already exists')
        })
    }
    this.verifyThatRowHasAllNotNullColumns(j, names)
    this.rows.push(j)
    return Promise.resolve(this.translateFromJson(j, names))
  }
}
function pageArray(rows: any[], options?: EntityDataProviderFindOptions) {
  if (!options) return rows
  if (!options.limit) return rows
  let page = 1
  if (options.page) page = options.page
  if (page < 1) page = 1
  let x = 0
  return rows.filter((i) => {
    x++
    let max = page * options.limit!
    let min = max - options.limit!
    return x > min && x <= max
  })
}
class FilterConsumerBridgeToObject implements FilterConsumer {
  ok = true
  constructor(
    private row: any,
    private dbNames: EntityDbNamesBase,
  ) {}
  databaseCustom(databaseCustom: CustomArrayFilterObject): void {
    if (databaseCustom && databaseCustom.arrayFilter) {
      if (!databaseCustom.arrayFilter(this.row)) this.ok = false
    }
  }
  custom(key: string, customItem: any): void {
    throw new Error('Custom Filter should be translated before it gets here')
  }
  or(orElements: Filter[]) {
    for (const element of orElements) {
      let filter = new FilterConsumerBridgeToObject(this.row, this.dbNames)
      element.__applyToConsumer(filter)
      if (filter.ok) {
        return
      }
    }
    this.ok = false
  }
  isNull(col: FieldMetadata): void {
    if (this.row[this.dbNames.$dbNameOf(col)] != null) this.ok = false
  }
  isNotNull(col: FieldMetadata): void {
    if (this.row[this.dbNames.$dbNameOf(col)] == null) this.ok = false
  }
  isIn(col: FieldMetadata, val: any[]): void {
    for (const v of val) {
      if (
        this.row[this.dbNames.$dbNameOf(col)] == col.valueConverter.toJson(v)
      ) {
        return
      }
    }
    this.ok = false
  }
  public isEqualTo(col: FieldMetadata, val: any): void {
    if (this.row[this.dbNames.$dbNameOf(col)] != col.valueConverter.toJson(val))
      this.ok = false
  }

  public isDifferentFrom(col: FieldMetadata, val: any): void {
    if (this.row[this.dbNames.$dbNameOf(col)] == col.valueConverter.toJson(val))
      this.ok = false
  }

  public isGreaterOrEqualTo(col: FieldMetadata, val: any): void {
    if (this.row[this.dbNames.$dbNameOf(col)] < col.valueConverter.toJson(val))
      this.ok = false
  }

  public isGreaterThan(col: FieldMetadata, val: any): void {
    if (this.row[this.dbNames.$dbNameOf(col)] <= col.valueConverter.toJson(val))
      this.ok = false
  }

  public isLessOrEqualTo(col: FieldMetadata, val: any): void {
    if (this.row[this.dbNames.$dbNameOf(col)] > col.valueConverter.toJson(val))
      this.ok = false
  }

  public isLessThan(col: FieldMetadata, val: any): void {
    if (this.row[this.dbNames.$dbNameOf(col)] >= col.valueConverter.toJson(val))
      this.ok = false
  }
  public containsCaseInsensitive(col: FieldMetadata, val: any): void {
    let v = this.row[this.dbNames.$dbNameOf(col)]
    if (!v) {
      this.ok = false
      return
    }

    let s = '' + v
    if (val) val = col.valueConverter.toJson(val)
    if (val) val = val.toString().toLowerCase()
    if (s.toLowerCase().indexOf(val) < 0) this.ok = false
  }
  public notContainsCaseInsensitive(col: FieldMetadata, val: any): void {
    let v = this.row[this.dbNames.$dbNameOf(col)]
    if (!v) {
      this.ok = false
      return
    }

    let s = '' + v
    if (val) val = col.valueConverter.toJson(val)
    if (val) val = val.toString().toLowerCase()
    if (s.toLowerCase().indexOf(val) >= 0) this.ok = false
  }
}

export type CustomArrayFilter = (item: any) => boolean
export interface CustomArrayFilterObject {
  arrayFilter: CustomArrayFilter
}<|MERGE_RESOLUTION|>--- conflicted
+++ resolved
@@ -3,22 +3,18 @@
 import type {
   EntityDataProvider,
   EntityDataProviderFindOptions,
-<<<<<<< HEAD
 } from '../data-interfaces.js'
-import type { FilterConsumer } from '../filter/filter-interfaces.js'
-import { Filter, customDatabaseFilterToken } from '../filter/filter-interfaces.js'
-import type { EntityFilter, EntityMetadata } from '../remult3/remult3.js'
-=======
-} from '../data-interfaces'
 import {
   type EntityDbNamesBase,
   dbNamesOf,
   isDbReadonly,
-} from '../filter/filter-consumer-bridge-to-sql-request'
-import type { FilterConsumer } from '../filter/filter-interfaces'
-import { Filter, customDatabaseFilterToken } from '../filter/filter-interfaces'
-import type { EntityFilter, EntityMetadata } from '../remult3/remult3'
->>>>>>> 267a1b08
+} from '../filter/filter-consumer-bridge-to-sql-request.js'
+import type { FilterConsumer } from '../filter/filter-interfaces.js'
+import {
+  Filter,
+  customDatabaseFilterToken,
+} from '../filter/filter-interfaces.js'
+import type { EntityFilter, EntityMetadata } from '../remult3/remult3.js'
 
 //@internal
 export class ArrayEntityDataProvider implements EntityDataProvider {
