--- conflicted
+++ resolved
@@ -1,9 +1,4 @@
 import axios from 'axios';
-<<<<<<< HEAD
-import { remultFresh } from '../../remult-fresh';
-import { InMemoryDataProvider } from '../data-providers/in-memory-database';
-=======
->>>>>>> 2ddbccc6
 import { remult } from '../remult-proxy';
 import { Categories } from '../tests/remult-3-entities';
 import { Task } from '../../../test-servers/shared/Task'
