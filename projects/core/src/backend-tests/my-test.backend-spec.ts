
import { Remult } from "../context";
import { Entity, EntityFilter, Field, Repository } from "../remult3";
import { KnexDataProvider } from '../../remult-knex';
import * as Knex from 'knex';
import { config } from 'dotenv';
import { testKnexPGSqlImpl, testMongo, testPostgresImplementation } from "./backend-database-test-setup.backend-spec";
import { entityWithValidations } from "../shared-tests/entityWithValidations";
import { PostgresDataProvider } from "../../postgres";
import { MongoDataProvider } from "../../remult-mongo";
import { SqlDatabase } from "../data-providers/sql-database";
<<<<<<< HEAD
import { dbNamesOf } from "../filter/filter-consumer-bridge-to-sql-request";
=======
import { RemultAsyncLocalStorage } from "../../server/expressBridge";
import { initAsyncHooks } from "../../server/initAsyncHooks";
import { remult } from "../remult-proxy";
>>>>>>> 2ddbccc6
config();


testPostgresImplementation("default order by", async ({ createEntity }) => {
    let s = await entityWithValidations.create4RowsInDp(createEntity);
    await s.update(1, { name: "updated name" });
    expect((await s.find()).map(x => x.myId)).toEqual([1, 2, 3, 4]);
}, false);
testKnexPGSqlImpl("default order by", async ({ createEntity }) => {
    let s = await entityWithValidations.create4RowsInDp(createEntity);
    await s.update(1, { name: "updated name" });
    expect((await s.find()).map(x => x.myId)).toEqual([1, 2, 3, 4]);
}, false);


testPostgresImplementation("sql filter", async ({ createEntity }) => {
    let s = await entityWithValidations.create4RowsInDp(createEntity);
    expect((await s.find({
        where: SqlDatabase.customFilter(async build => {
            build.sql = s.metadata.fields.myId.options.dbName + ' in (1,3)';
        })
    })).length).toBe(2);
}, false);
testPostgresImplementation("sql filter2", async ({ createEntity }) => {
    let s = await entityWithValidations.create4RowsInDp(createEntity);
    expect((await s.find({
        where:
        {
            $or: [
                SqlDatabase.customFilter(async build => {
                    build.sql = s.metadata.fields.myId.options.dbName + ' in (1,3)';
                })
                , {
                    myId: 2
                }]
        }
    })).length).toBe(3);
}, false);
testKnexPGSqlImpl("knex filter", async ({ createEntity }) => {
    let s = await entityWithValidations.create4RowsInDp(createEntity);
    expect((await s.find({
        where: KnexDataProvider.customFilter(async () => {
            return build => build.whereIn(s.metadata.fields.myId.options.dbName, [1, 3])
        })
    })).length).toBe(2);
}, false);
testKnexPGSqlImpl("knex filter2", async ({ createEntity }) => {
    let s = await entityWithValidations.create4RowsInDp(createEntity);
    expect((await s.find({
        where: {
            $or: [KnexDataProvider.customFilter(async () => {
                return build => build.whereIn(s.metadata.fields.myId.options.dbName, [1, 3])
            }), {
                myId: 4
            }]
        }
    })).length).toBe(3);
}, false);
<<<<<<< HEAD



testPostgresImplementation("work with native sql", async ({ remult, createEntity }) => {
    const repo = await entityWithValidations.create4RowsInDp(createEntity);
    const sql = SqlDatabase.getDb(remult);
    const r =
        await sql.execute("select count(*) as c from " + repo.metadata.options.dbName!);
    expect(r.rows[0].c).toBe('4');
}, false);
testPostgresImplementation("work with native sql2", async ({ remult, createEntity }) => {
    const repo = await entityWithValidations.create4RowsInDp(createEntity);
    const sql = PostgresDataProvider.getDb(remult);
    const r =
        await sql.query("select count(*) as c from " + repo.metadata.options.dbName!);
    expect(r.rows[0].c).toBe('4');
}, false);
testPostgresImplementation("work with native sql3", async ({ remult, createEntity }) => {
    const repo = await entityWithValidations.create4RowsInDp(createEntity);
    await SqlDatabase.getDb(remult)._getSourceSql().transaction(async x => {
        const sql = PostgresDataProvider.getDb(new Remult(new SqlDatabase(x)));
        const r =
            await sql.query("select count(*) as c from " + repo.metadata.options.dbName!);
        expect(r.rows[0].c).toBe('4');
    });

}, false);

testKnexPGSqlImpl("work with native knex", async ({ remult, createEntity }) => {
    const repo = await entityWithValidations.create4RowsInDp(createEntity);
    const knex = KnexDataProvider.getDb(remult);
    const r = await knex(repo.metadata.options.dbName!).count()
    expect(r[0].count).toBe('4');
}, false);
testKnexPGSqlImpl("work with native knex2", async ({ remult, createEntity }) => {
    const repo = await entityWithValidations.create4RowsInDp(createEntity);
    await (remult.dataProvider).transaction(async db => {
        const sql = KnexDataProvider.getDb(new Remult(db));
        const r = await sql(repo.metadata.options.dbName!).count()
        expect(r[0].count).toBe('4');
    });

}, false);
testKnexPGSqlImpl("work with native knex3", async ({ remult, createEntity }) => {
    const repo = await entityWithValidations.create4RowsInDp(createEntity);
    const knex = KnexDataProvider.getDb(remult);
    const t = await dbNamesOf(repo);
    const r = await knex((await t).$entityName).select(t.myId, t.name);
    expect(r.length).toBe(4);
}, false);

testMongo("work with native mongo", async ({ remult, createEntity }) => {
    const repo = await entityWithValidations.create4RowsInDp(createEntity);
    const mongo = MongoDataProvider.getDb(remult);
    const r = await (await mongo.collection(repo.metadata.options.dbName!)).countDocuments();
    expect(r).toBe(4);
}, false);


testKnexPGSqlImpl("knex with filter", async ({ remult, createEntity }) => {
    const repo = await entityWithValidations.create4RowsInDp(createEntity);
    const knex = KnexDataProvider.getDb(remult);
    const e = await dbNamesOf(repo);
    const r = await knex(e.$entityName).count().where(await KnexDataProvider.knexCondition(repo, { myId: [1, 3] }));
    expect(r[0].count).toBe('2');
}, false);

testMongo("work with native mongo and condition", async ({ remult, createEntity }) => {
    const repo = await entityWithValidations.create4RowsInDp(createEntity);
    const mongo = MongoDataProvider.getDb(remult);
    const r = await (await mongo.collection(repo.metadata.options.dbName!)).countDocuments(await MongoDataProvider.mongoCondition(repo, { myId: [1, 2] }))
    expect(r).toBe(2);
}, false);
=======
it("test async hooks and static remult", async () => {
    let gotException = true;
    try {
        RemultAsyncLocalStorage.instance.getRemult();
        gotException = false;
    }
    catch { }
    expect(gotException).toBe(true);
    initAsyncHooks();
    expect(RemultAsyncLocalStorage.instance.getRemult()).toBe(undefined);
    RemultAsyncLocalStorage.enable();
    try {
        remult.isAllowed(false);
        gotException = false;
    }
    catch { }
    expect(gotException).toBe(true);
    const promises = [];
    RemultAsyncLocalStorage.instance.run(new Remult(), () => {
        remult.user = { id: 'noam' };
        promises.push(new Promise(res => {
            setTimeout(() => {
                expect(remult.user.id).toBe('noam');
                res({})
            }, 10);
        }))
        RemultAsyncLocalStorage.instance.run(new Remult(), () => {
            remult.user = { id: 'yoni' };
            promises.push(new Promise(res => {
                setTimeout(() => {
                    expect(remult.user.id).toBe('yoni');
                    res({})
                }, 10);
            }))
        });
        promises.push(new Promise(res => {
            setTimeout(() => {
                expect(remult.user.id).toBe('noam');
                res({})
            }, 10);
        }))
    });
    await Promise.all(promises);

});
>>>>>>> 2ddbccc6
<|MERGE_RESOLUTION|>--- conflicted
+++ resolved
@@ -9,13 +9,10 @@
 import { PostgresDataProvider } from "../../postgres";
 import { MongoDataProvider } from "../../remult-mongo";
 import { SqlDatabase } from "../data-providers/sql-database";
-<<<<<<< HEAD
 import { dbNamesOf } from "../filter/filter-consumer-bridge-to-sql-request";
-=======
 import { RemultAsyncLocalStorage } from "../../server/expressBridge";
 import { initAsyncHooks } from "../../server/initAsyncHooks";
 import { remult } from "../remult-proxy";
->>>>>>> 2ddbccc6
 config();
 
 
@@ -74,7 +71,7 @@
         }
     })).length).toBe(3);
 }, false);
-<<<<<<< HEAD
+
 
 
 
@@ -148,7 +145,7 @@
     const r = await (await mongo.collection(repo.metadata.options.dbName!)).countDocuments(await MongoDataProvider.mongoCondition(repo, { myId: [1, 2] }))
     expect(r).toBe(2);
 }, false);
-=======
+
 it("test async hooks and static remult", async () => {
     let gotException = true;
     try {
@@ -194,4 +191,3 @@
     await Promise.all(promises);
 
 });
->>>>>>> 2ddbccc6
