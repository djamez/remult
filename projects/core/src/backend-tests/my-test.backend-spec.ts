<<<<<<< HEAD
import { getEntityDbNames, IdEntity, SqlDatabase } from "../..";
=======

>>>>>>> f446c06e
import { Remult } from "../context";
import { Entity, EntityFilter, Field, Repository } from "../remult3";
import { knexCondition, KnexDataProvider } from '../../remult-knex';
import * as Knex from 'knex';
import { config } from 'dotenv';
import { testKnexPGSqlImpl, testMongo, testPostgresImplementation } from "./backend-database-test-setup.backend-spec";
import { entityWithValidations } from "../shared-tests/entityWithValidations";
<<<<<<< HEAD
import { PostgresDataProvider } from "../../postgres";
import { MongoDataProvider, mongoCondition } from "../../remult-mongo";
=======
import { SqlDatabase } from "../data-providers/sql-database";
>>>>>>> f446c06e
config();


testPostgresImplementation("default order by", async ({ createEntity }) => {
    let s = await entityWithValidations.create4RowsInDp(createEntity);
    await s.update(1, { name: "updated name" });
    expect((await s.find()).map(x => x.myId)).toEqual([1, 2, 3, 4]);
}, false);
testKnexPGSqlImpl("default order by", async ({ createEntity }) => {
    let s = await entityWithValidations.create4RowsInDp(createEntity);
    await s.update(1, { name: "updated name" });
    expect((await s.find()).map(x => x.myId)).toEqual([1, 2, 3, 4]);
}, false);


testPostgresImplementation("sql filter", async ({ createEntity }) => {
    let s = await entityWithValidations.create4RowsInDp(createEntity);
    expect((await s.find({
        where: SqlDatabase.customFilter(async build => {
            build.sql = s.metadata.fields.myId.options.dbName + ' in (1,3)';
        })
    })).length).toBe(2);
}, false);
testPostgresImplementation("sql filter2", async ({ createEntity }) => {
    let s = await entityWithValidations.create4RowsInDp(createEntity);
    expect((await s.find({
        where:
        {
            $or: [
                SqlDatabase.customFilter(async build => {
                    build.sql = s.metadata.fields.myId.options.dbName + ' in (1,3)';
                })
                , {
                    myId: 2
                }]
        }
    })).length).toBe(3);
}, false);
testKnexPGSqlImpl("knex filter", async ({ createEntity }) => {
    let s = await entityWithValidations.create4RowsInDp(createEntity);
    expect((await s.find({
        where: KnexDataProvider.customFilter(async () => {
            return build => build.whereIn(s.metadata.fields.myId.options.dbName, [1, 3])
        })
    })).length).toBe(2);
}, false);
testKnexPGSqlImpl("knex filter2", async ({ createEntity }) => {
    let s = await entityWithValidations.create4RowsInDp(createEntity);
    expect((await s.find({
        where: {
            $or: [KnexDataProvider.customFilter(async () => {
                return build => build.whereIn(s.metadata.fields.myId.options.dbName, [1, 3])
            }), {
                myId: 4
            }]
        }
    })).length).toBe(3);
}, false);



testPostgresImplementation("work with native sql", async ({ remult, createEntity }) => {
    const repo = await entityWithValidations.create4RowsInDp(createEntity);
    const sql = SqlDatabase.getRawDb(remult);
    const r =
        await sql.execute("select count(*) as c from " + repo.metadata.options.dbName!);
    expect(r.rows[0].c).toBe('4');
}, false);
testPostgresImplementation("work with native sql2", async ({ remult, createEntity }) => {
    const repo = await entityWithValidations.create4RowsInDp(createEntity);
    const sql = PostgresDataProvider.getRawDb(remult);
    const r =
        await sql.query("select count(*) as c from " + repo.metadata.options.dbName!);
    expect(r.rows[0].c).toBe('4');
}, false);
testPostgresImplementation("work with native sql3", async ({ remult, createEntity }) => {
    const repo = await entityWithValidations.create4RowsInDp(createEntity);
    await SqlDatabase.getRawDb(remult)._getSourceSql().transaction(async x => {
        const sql = PostgresDataProvider.getRawDb(new Remult(new SqlDatabase(x)));
        const r =
            await sql.query("select count(*) as c from " + repo.metadata.options.dbName!);
        expect(r.rows[0].c).toBe('4');
    });

}, false);

testKnexPGSqlImpl("work with native knex", async ({ remult, createEntity }) => {
    const repo = await entityWithValidations.create4RowsInDp(createEntity);
    const knex = KnexDataProvider.getRawDb(remult);
    const r = await knex(repo.metadata.options.dbName!).count()
    expect(r[0].count).toBe('4');
}, false);
testKnexPGSqlImpl("work with native knex2", async ({ remult, createEntity }) => {
    const repo = await entityWithValidations.create4RowsInDp(createEntity);
    await (remult._dataSource).transaction(async db => {
        const sql = KnexDataProvider.getRawDb(new Remult(db));
        const r = await sql(repo.metadata.options.dbName!).count()
        expect(r[0].count).toBe('4');
    });

}, false);

testMongo("work with native mongo", async ({ remult, createEntity }) => {
    const repo = await entityWithValidations.create4RowsInDp(createEntity);
    const mongo = MongoDataProvider.getRawDb(remult);
    const r = await (await mongo.collection(repo.metadata.options.dbName!)).countDocuments();
    expect(r).toBe(4);
}, false);


testKnexPGSqlImpl("knex with filter", async ({ remult, createEntity }) => {
    const repo = await entityWithValidations.create4RowsInDp(createEntity);
    const knex = KnexDataProvider.getRawDb(remult);
    const e = await getEntityDbNames(repo);
    const r = await knex(e.$entityName).count().where(await knexCondition(repo, { myId: [1, 3] }));
    expect(r[0].count).toBe('2');
}, false);

testMongo("work with native mongo and condition", async ({ remult, createEntity }) => {
    const repo = await entityWithValidations.create4RowsInDp(createEntity);
    const mongo = MongoDataProvider.getRawDb(remult);
    const r = await (await mongo.collection(repo.metadata.options.dbName!)).countDocuments(await mongoCondition(repo, { myId: [1, 2] }))
    expect(r).toBe(2);
}, true);<|MERGE_RESOLUTION|>--- conflicted
+++ resolved
@@ -1,8 +1,4 @@
-<<<<<<< HEAD
-import { getEntityDbNames, IdEntity, SqlDatabase } from "../..";
-=======
 
->>>>>>> f446c06e
 import { Remult } from "../context";
 import { Entity, EntityFilter, Field, Repository } from "../remult3";
 import { knexCondition, KnexDataProvider } from '../../remult-knex';
@@ -10,12 +6,8 @@
 import { config } from 'dotenv';
 import { testKnexPGSqlImpl, testMongo, testPostgresImplementation } from "./backend-database-test-setup.backend-spec";
 import { entityWithValidations } from "../shared-tests/entityWithValidations";
-<<<<<<< HEAD
 import { PostgresDataProvider } from "../../postgres";
 import { MongoDataProvider, mongoCondition } from "../../remult-mongo";
-=======
-import { SqlDatabase } from "../data-providers/sql-database";
->>>>>>> f446c06e
 config();
 
 
