--- conflicted
+++ resolved
@@ -2,6 +2,7 @@
 import { Remult } from "../context";
 import { DataProvider } from "../data-interfaces";
 import { InMemoryDataProvider } from "../data-providers/in-memory-database";
+import { remult } from "../remult-proxy";
 import { Repository } from "../remult3";
 import { Categories, CategoriesForTesting } from "../tests/remult-3-entities";
 import { Status } from "../tests/testModel/models";
@@ -37,11 +38,7 @@
 export function testInMemory(key: string, what: dbTestWhatSignature, focus = false) {
     itWithFocus(key + " - in memory", async () => {
         let db = new InMemoryDataProvider();
-<<<<<<< HEAD
-        let remult = new Remult(db);
-=======
         remult.dataProvider = (db);
->>>>>>> 3020c044
         await what({ db, remult, createEntity: async (x) => remult.repo(x) });
     }, focus);
 }
