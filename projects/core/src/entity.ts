import type { Allowed, AllowedForInstance } from './context.js'

import type { FieldMetadata } from './column-interfaces.js'
import type {
  EntityFilter,
  EntityIdFields,
  EntityMetadata,
  EntityOrderBy,
  EntityRef,
  FieldsMetadata,
<<<<<<< HEAD
} from './remult3/remult3.js'
=======
  LifecycleEvent,
} from './remult3/remult3'
>>>>>>> 267a1b08

export interface EntityOptions<entityType = any> {
  /**A human readable name for the entity */
  caption?: string

  /**
   * Determines if this Entity is available for get requests using Rest Api
   * @description
   * Determines if one has any access to the data of an entity.
   * @see [allowed](http://remult.dev/docs/allowed.html)
   * @see to restrict data based on a criteria, use [apiPrefilter](https://remult.dev/docs/ref_entity.html#apiprefilter)
   * */
  allowApiRead?: Allowed

  /**
   * Determines if this entity can be updated through the api.
   * @see [allowed](http://remult.dev/docs/allowed.html)*/
  allowApiUpdate?: AllowedForInstance<entityType>
  /** Determines if entries for this entity can be deleted through the api.
   * @see [allowed](http://remult.dev/docs/allowed.html)*/
  allowApiDelete?: AllowedForInstance<entityType>
  /** Determines if new entries for this entity can be posted through the api.
   * @see [allowed](http://remult.dev/docs/allowed.html)*/
  allowApiInsert?: AllowedForInstance<entityType>
  /** sets  the `allowApiUpdate`, `allowApiDelete` and `allowApiInsert` properties in a single set */
  allowApiCrud?: Allowed

  /** A filter that determines which rows can be queries using the api.
   * @description
   * Use apiPrefilter in cases where you to restrict data based on user profile
   * @example
   * apiPrefilter: { archive:false }
   *
   * @example
   * apiPrefilter: ()=> remult.isAllowed("admin")?{}:{ archive:false }
   * @see [EntityFilter](http://remult.dev/docs/entityFilter.html)
   *
   */
  apiPrefilter?:
    | EntityFilter<entityType>
    | (() => EntityFilter<entityType> | Promise<EntityFilter<entityType>>)

  /** A filter that will be used for all queries from this entity both from the API and from within the backend.
   * @example
   * backendPrefilter: { archive:false }
   * @see [EntityFilter](http://remult.dev/docs/entityFilter.html)
   */
  backendPrefilter?:
    | EntityFilter<entityType>
    | (() => EntityFilter<entityType> | Promise<EntityFilter<entityType>>)
  /** An order by to be used, in case no order by was specified
   * @example
   * defaultOrderBy: { name: "asc" }
   *
   * @example
   * defaultOrderBy: { price: "desc", name: "asc" }
   */
  defaultOrderBy?: EntityOrderBy<entityType>
  /** An event that will be fired before the Entity will be saved to the database.
   * If the `error` property of the entity's ref or any of its fields will be set, the save will be aborted and an exception will be thrown.
   * this is the place to run logic that we want to run in any case before an entity is saved.
   * @example
   * @Entity<Task>("tasks", {
   *   saving: async (task, e) => {
   *     if (e.isNew) {
   *       task.createdAt = new Date(); // Set the creation date for new tasks.
   *     }
   *     task.lastUpdated = new Date(); // Update the last updated date.
   *   },
   * })
   * @param entity - The instance of the entity being saved.
   * @param event - an @link LifeCycleEvent object
   * @see [Entity Lifecycle Hooks](http://remult.dev/docs/lifecycle-hooks)
   */
  saving?: (
    entity: entityType,
    event: LifecycleEvent<entityType>,
  ) => Promise<any> | any
  /**
   * A hook that runs after an entity has been successfully saved.
   *
   * @param entity The instance of the entity that was saved.
   * @param event - an @link LifeCycleEvent object
   * @see [Entity Lifecycle Hooks](http://remult.dev/docs/lifecycle-hooks)
   */
  saved?: (
    entity: entityType,
    e: LifecycleEvent<entityType>,
  ) => Promise<any> | any
  /**
   * A hook that runs before an entity is deleted.
   *
   * @param entity The instance of the entity being deleted.
   * @param event - an @link LifeCycleEvent object
   * @see [Entity Lifecycle Hooks](http://remult.dev/docs/lifecycle-hooks)
   */
  deleting?: (
    entity: entityType,
    e: LifecycleEvent<entityType>,
  ) => Promise<any> | any
  /**
   * A hook that runs after an entity has been successfully deleted.
   *
   * @param entity The instance of the entity that was deleted.
   * @param event - an @link LifeCycleEvent object
   * @see [Entity Lifecycle Hooks](http://remult.dev/docs/lifecycle-hooks)
   */
  deleted?: (
    entity: entityType,
    e: LifecycleEvent<entityType>,
  ) => Promise<any> | any
  /**
   * A hook that runs to perform validation checks on an entity before saving.
   * This hook is also executed on the frontend.
   *
   * @param entity The instance of the entity being validated.
   * @param event - an @link LifeCycleEvent object
   * @see [Entity Lifecycle Hooks](http://remult.dev/docs/lifecycle-hooks)
   */
  validation?: (
    entity: entityType,
    ref: LifecycleEvent<entityType>,
  ) => Promise<any> | any
  /** The name of the table in the database that holds the data for this entity.
   * If no name is set, the `key` will be used instead.
   * @example
   * dbName:'myProducts'
   *
   * You can also add your schema name to the table name
   * @example
   * dbName:'public."myProducts"'
   */
  dbName?: string
  /** For entities that are based on SQL expressions instead of a physical table or view*/
  sqlExpression?:
    | string
    | ((entity: EntityMetadata<entityType>) => string | Promise<string>)
  /** An arrow function that identifies the `id` column to use for this entity
   * @example
   * //Single column id
   * @Entity<Products>("products", { id: {productCode: true} })
   * @example
   * //Multiple columns id
   * @Entity<OrderDetails>("orderDetails", { id:{ orderId:true, productCode:true} })
   */
  id?:
    | EntityIdFields<entityType>
    | ((entity: FieldsMetadata<entityType>) => FieldMetadata | FieldMetadata[])
  entityRefInit?: (ref: EntityRef<entityType>, row: entityType) => void
  apiRequireId?: Allowed
}<|MERGE_RESOLUTION|>--- conflicted
+++ resolved
@@ -8,12 +8,8 @@
   EntityOrderBy,
   EntityRef,
   FieldsMetadata,
-<<<<<<< HEAD
+  LifecycleEvent,
 } from './remult3/remult3.js'
-=======
-  LifecycleEvent,
-} from './remult3/remult3'
->>>>>>> 267a1b08
 
 export interface EntityOptions<entityType = any> {
   /**A human readable name for the entity */
