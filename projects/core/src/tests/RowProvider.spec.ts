--- conflicted
+++ resolved
@@ -380,12 +380,8 @@
   });
 
   it("Test Validation 2", async () => {
-<<<<<<< HEAD
-    var remult = new Remult(new InMemoryDataProvider());
-=======
     var remult = new Remult();
     remult.dataProvider = (new InMemoryDataProvider());
->>>>>>> 3020c044
     let type = class extends newCategories {
       a: string;
     };
@@ -411,12 +407,8 @@
 
   });
   it("Test Validation 2_1", async () => {
-<<<<<<< HEAD
-    var remult = new Remult(new InMemoryDataProvider());
-=======
     var remult = new Remult();
     remult.dataProvider = (new InMemoryDataProvider());
->>>>>>> 3020c044
     let type = class extends newCategories {
       a: string;
     };
@@ -442,12 +434,8 @@
 
   });
   it("Test Validation 3", async () => {
-<<<<<<< HEAD
-    var remult = new Remult(new InMemoryDataProvider());
-=======
     var remult = new Remult();
     remult.dataProvider = (new InMemoryDataProvider());
->>>>>>> 3020c044
     let type = class extends newCategories {
       a: string
     };
@@ -471,12 +459,8 @@
   });
 
   it("Test unique Validation and is not empty", async () => {
-<<<<<<< HEAD
-    var remult = new Remult(new InMemoryDataProvider());
-=======
     var remult = new Remult();
     remult.dataProvider = (new InMemoryDataProvider());
->>>>>>> 3020c044
     let type = class extends newCategories {
       a: string
     };
@@ -514,12 +498,8 @@
   });
 
   it("test grid update and validation cycle", async () => {
-<<<<<<< HEAD
-    var remult = new Remult(new InMemoryDataProvider());
-=======
     var remult = new Remult();
     remult.dataProvider = (new InMemoryDataProvider());
->>>>>>> 3020c044
     let type = class extends newCategories {
       categoryName: string
 
@@ -572,12 +552,8 @@
     expect(c.categoryName).toBe('bla bla');
   });
   it("update should fail nicely", async () => {
-<<<<<<< HEAD
-    let cont = new Remult({ getEntityDataProvider: (x) => new myDp(x), transaction: undefined });
-=======
     let cont = new Remult();
     cont.dataProvider = ({ getEntityDataProvider: (x) => new myDp(x), transaction: undefined });
->>>>>>> 3020c044
     let c = cont.repo(newCategories).create();
     c.id = 1;
     c.categoryName = 'noam';
@@ -608,12 +584,8 @@
   });
   it("lookup with undefined doesn't fetch", async () => {
 
-<<<<<<< HEAD
-    let cont = new Remult({ getEntityDataProvider: (x) => new myDp(x), transaction: undefined });
-=======
     let cont = new Remult();
     cont.dataProvider = ({ getEntityDataProvider: (x) => new myDp(x), transaction: undefined });
->>>>>>> 3020c044
     let c = cont.repo(newCategories);
 
     let calledFind = false;
@@ -637,12 +609,8 @@
 
   });
   it("lookup return the same new row", async () => {
-<<<<<<< HEAD
-    let cont = new Remult({ getEntityDataProvider: (x) => new myDp(x), transaction: undefined });
-=======
     let cont = new Remult();
     cont.dataProvider = ({ getEntityDataProvider: (x) => new myDp(x), transaction: undefined });
->>>>>>> 3020c044
     let c = cont.repo(newCategories);
     var nc = { value: undefined };
     nc.value = 1;
@@ -880,12 +848,8 @@
 });
 describe("api test", () => {
   it("can build", () => {
-<<<<<<< HEAD
-    let ctx = new Remult(new InMemoryDataProvider());
-=======
     let ctx = new Remult();
     ctx.dataProvider = (new InMemoryDataProvider());
->>>>>>> 3020c044
 
     let gs = new GridSettings(ctx.repo(newCategories));
     gs.addArea({
@@ -901,12 +865,8 @@
 
 });
 describe("column collection", () => {
-<<<<<<< HEAD
-  let ctx = new Remult(new InMemoryDataProvider());
-=======
   let ctx = new Remult();
   ctx.dataProvider = (new InMemoryDataProvider());
->>>>>>> 3020c044
 
   it("uses a saparate column", async () => {
     let type = class extends newCategories {
@@ -960,12 +920,8 @@
 });
 describe("grid settings ",
   () => {
-<<<<<<< HEAD
-    let ctx = new Remult(new InMemoryDataProvider());
-=======
     let ctx = new Remult();
     ctx.dataProvider = (new InMemoryDataProvider());
->>>>>>> 3020c044
 
     it("sort is displayed right", () => {
       let s = ctx.repo(newCategories);
@@ -1380,12 +1336,8 @@
 }
 describe("test ", () => {
   it("Test Validation,", async () => {
-<<<<<<< HEAD
-    var remult = new Remult(new InMemoryDataProvider());
-=======
     var remult = new Remult();
     remult.dataProvider = (new InMemoryDataProvider());
->>>>>>> 3020c044
 
     var c = remult.repo(TestCategories1);
     var cat = c.create();
