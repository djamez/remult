import { WebSqlDataProvider } from '../data-providers/web-sql-data-provider';
import { Remult } from '../context';
import { SqlDatabase } from '../data-providers/sql-database';
import { Categories } from './remult-3-entities';
import { Entity, EntityFilter, Fields, OmitEB, Repository, RepositoryImplementation } from '../remult3';
import { testWebSqlImpl } from './frontend-database-tests-setup.spec';
import { entityWithValidations } from '../shared-tests/entityWithValidations';
import { EntityDbNames, FilterConsumerBridgeToSqlRequest, getDbNameProvider, getEntityDbNames } from '../filter/filter-consumer-bridge-to-sql-request';
import { SqlCommand, SqlResult } from '../sql-command';
import { Filter } from '../filter/filter-interfaces';


describe("test sql database", () => {
    let db = new SqlDatabase(new WebSqlDataProvider("test"));
<<<<<<< HEAD
    let remult = new Remult(db);
=======
    let remult = new Remult();
    remult.dataProvider = (db);
>>>>>>> 3020c044
    async function deleteAll() {
        for (const c of await remult.repo(Categories).find()) {
            await c._.delete();
        }
    }
    it("test basics", async () => {
        await deleteAll();
        expect(await remult.repo(Categories).count()).toBe(0);
        let c = remult.repo(Categories).create();
        c.id = 1;
        c.categoryName = "noam";
        await c._.save();
        expect(await remult.repo(Categories).count()).toBe(1);
        let cats = await remult.repo(Categories).find();
        expect(cats.length).toBe(1);
        expect(cats[0].id).toBe(1);
        expect(cats[0].categoryName).toBe("noam");
    });

    it("test transactions", async () => {
        await deleteAll();
        let sql = new WebSqlDataProvider("test")
        const prev = SqlDatabase.LogToConsole;
        SqlDatabase.LogToConsole = true;
        try {
            let db: SqlDatabase = new SqlDatabase({
                createCommand: () => sql.createCommand(),
                entityIsUsedForTheFirstTime: (e) => sql.entityIsUsedForTheFirstTime(e),
                getLimitSqlSyntax: (a, b) => sql.getLimitSqlSyntax(a, b),
                transaction: what => what(sql)
            });

            await db.transaction(async dp => {
                const repo = new Remult(dp).repo(Categories);
                expect(await repo.count({ categoryName: 'a' })).toBe(0);
                let ok = false;
                try {
                    await dp.transaction(async () => { });
                    ok = true;
                }
                catch {

                }
                expect(ok).toBe(false);
            });
        } finally {
            SqlDatabase.LogToConsole = false;
        }

    });
    it("query after transaction should fail", async () => {
        await deleteAll();
        let sql = new WebSqlDataProvider("test")
        let db: SqlDatabase = new SqlDatabase({
            createCommand: () => sql.createCommand(),
            entityIsUsedForTheFirstTime: (e) => sql.entityIsUsedForTheFirstTime(e),
            getLimitSqlSyntax: (a, b) => sql.getLimitSqlSyntax(a, b),
            transaction: what => what(sql)
        });
        let repo: Repository<Categories>;
        await db.transaction(async dp => {
            repo = new Remult(dp).repo(Categories);

        });
        let ok = false;
        try {
            await repo.count({ categoryName: 'a' })
            ok = true;
        } catch { }
        expect(ok).toBe(false);
    });
    it("test column error", async () => {
        await deleteAll();
        await remult.repo(Categories).insert([{ categoryName: 'a', id: 1 }]);
        try {

            await remult.repo(testErrorInFromDb).find();
        }
        catch (err) {
            expect(err.message).toContain("categoryName");
        }

    })

});

@Entity("Categories")
class testErrorInFromDb {
    @Fields.integer({ dbName: 'CategoryID' })
    id = 0;
    @Fields.string({
        valueConverter: {
            fromDb: x => { throw 'error' }
        }
    })
    categoryName = '';

}

testWebSqlImpl("work with native sql", async ({ remult, createEntity }) => {
    const repo = await entityWithValidations.create4RowsInDp(createEntity);
    const sql = SqlDatabase.getRawDb(remult);
    const r =
        await sql.execute("select count(*) as c from " + repo.metadata.options.dbName!);
    expect(r.rows[0].c).toBe(4);
}, false);
testWebSqlImpl("work with native sql2", async ({ remult, createEntity }) => {
    const repo = await entityWithValidations.create4RowsInDp(createEntity);
    const sql = WebSqlDataProvider.getRawDb(remult);
    await new Promise((res) => {
        sql.transaction(y => {
            y.executeSql("select count(*) as c from " + repo.metadata.options.dbName!, undefined,
                (_, r) => {
                    expect(r.rows[0].c).toBe(4);
                    res({});
                });
        });
    });
}, false);
testWebSqlImpl("test getEntityDbNames", async ({ remult, createEntity }) => {
    const repo = await entityWithValidations.create4RowsInDp(createEntity);
    const e = await getEntityDbNames(repo);
    expect(
        `select ${e.myId}, ${e.name} from ${e}`)
        .toBe("select myId, name from entityWithValidations")
}, false);
testWebSqlImpl("test work with filter", async ({ remult, createEntity }) => {
    const repo = await entityWithValidations.create4RowsInDp(createEntity);
    const e = await getEntityDbNames(repo);
    expect(
        `select ${e.myId}, ${e.name} from ${e} where ${await sqlCondition(repo,
            {
                myId: [1, 3]
            })}`)
        .toBe("select myId, name from entityWithValidations where myId in (1,3)")
}, false);


async function sqlCondition<entityType>(
    repo: Repository<entityType>,
    condition: EntityFilter<entityType>,
    sqlCommand?: SqlCommand) {
    if (!sqlCommand) {
        sqlCommand = new myDummySQLCommand();
    }
    var b = new FilterConsumerBridgeToSqlRequest(sqlCommand, await getDbNameProvider(repo.metadata))
    b._addWhere = false;
    await (await ((repo as RepositoryImplementation<entityType>).translateWhereToFilter(condition))).__applyToConsumer(b)
    return await b.resolveWhere();
}
class myDummySQLCommand implements SqlCommand {

    execute(sql: string): Promise<SqlResult> {
        throw new Error("Method not implemented.");
    }
    addParameterAndReturnSqlToken(val: any): string {
        if (val === null)
            return "null";
        if (val instanceof Date)
            val = val.toISOString();
        if (typeof (val) == "string") {
            if (val == undefined)
                val = '';
            return '\'' + val.replace(/'/g, '\'\'') + '\'';
        }
        return val.toString();
    }


}<|MERGE_RESOLUTION|>--- conflicted
+++ resolved
@@ -12,12 +12,8 @@
 
 describe("test sql database", () => {
     let db = new SqlDatabase(new WebSqlDataProvider("test"));
-<<<<<<< HEAD
-    let remult = new Remult(db);
-=======
     let remult = new Remult();
     remult.dataProvider = (db);
->>>>>>> 3020c044
     async function deleteAll() {
         for (const c of await remult.repo(Categories).find()) {
             await c._.delete();
