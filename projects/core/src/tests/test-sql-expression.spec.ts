--- conflicted
+++ resolved
@@ -15,12 +15,8 @@
 describe("test sql database expressions", () => {
     let web = new WebSqlDataProvider("test");
     let db = new SqlDatabase(web);
-<<<<<<< HEAD
-    let remult = new Remult(db);
-=======
     let remult = new Remult();
     remult.dataProvider = (db);
->>>>>>> 3020c044
     async function deleteAll() {
         await web.dropTable(remult.repo(testSqlExpression).metadata);
         await web.dropTable(remult.repo(expressionEntity).metadata);
@@ -45,12 +41,8 @@
         expect((n.nameOf(x.metadata.fields.col))).toBe('col');
         expect((await x.create({ col: 'abc', id: 1 }).save()).col).toBe('abc');
         expect(n.isDbReadonly(x.metadata.fields.col)).toBe(false);
-<<<<<<< HEAD
-        let c = new Remult(db);
-=======
         let c = new Remult();
         c.dataProvider = (db);
->>>>>>> 3020c044
         expressionEntity.yes = true;
         x = c.repo(expressionEntity);
         n = await getDbNameProvider(x.metadata);
