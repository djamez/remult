--- conflicted
+++ resolved
@@ -8,12 +8,8 @@
 describe("remult-3-basics", () => {
     it("test the very basics", async () => {
         let mem = new InMemoryDataProvider();
-<<<<<<< HEAD
-        let c = new Remult(mem);
-=======
         let c = new Remult();
         c.dataProvider = (mem);
->>>>>>> 3020c044
         expect(await c.repo(Products).count()).toBe(0);
         let p = c.repo(Products).create();
         p.id = 1;
