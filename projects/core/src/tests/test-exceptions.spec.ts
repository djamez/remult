--- conflicted
+++ resolved
@@ -9,12 +9,8 @@
 describe("test exception", () => {
     it("test save exception", async () => {
         var mem = new InMemoryDataProvider();
-<<<<<<< HEAD
-        var c = new Remult({
-=======
         var c = new Remult();
         c.dataProvider = ({
->>>>>>> 3020c044
             getEntityDataProvider: e => {
                 let r = mem.getEntityDataProvider(e);
                 return {
