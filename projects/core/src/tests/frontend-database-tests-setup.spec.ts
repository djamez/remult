
import { addDatabaseToTest, dbTestWhatSignature, itWithFocus } from "../shared-tests/db-tests-setup";
import { InMemoryDataProvider } from "../..";
import { Remult } from "../context";
import { SqlDatabase } from "../data-providers/sql-database";
import { WebSqlDataProvider } from "../data-providers/web-sql-data-provider";

import { MockRestDataProvider } from "./testHelper.spec";

export function testWebSqlImpl(key: string, what: dbTestWhatSignature, focus = false) {
  itWithFocus(key + " - WebSql", async () => {
    let webSql = new WebSqlDataProvider('test');
    const sql = new SqlDatabase(webSql);
    for (const r of await (await sql.execute("select name from sqlite_master where type='table'")).rows) {
      switch (r.name) {
        case "__WebKitDatabaseInfoTable__":
          break;
        case "sqlite_sequence":
          break;
        default:
          await sql.execute("drop table if exists " + r.name);
      }
    }
<<<<<<< HEAD
    let remult = new Remult(sql);
=======
    let remult = new Remult();
    remult.dataProvider = (sql);
>>>>>>> 3020c044
    await what({ db: sql, remult, createEntity: async (x) => remult.repo(x) });
  }, focus);
}
addDatabaseToTest(testWebSqlImpl);


export function testRest(key: string, what: dbTestWhatSignature, focus = false) {
  itWithFocus(key + " - Rest Provider", async () => {
<<<<<<< HEAD
    let r = new Remult(new InMemoryDataProvider());
=======
    let r = new Remult();
    r.dataProvider = (new InMemoryDataProvider());
>>>>>>> 3020c044

    let db = new MockRestDataProvider(r);
<<<<<<< HEAD
    let remult = new Remult(db);
=======
    remult.dataProvider = (db);
>>>>>>> 3020c044
    await what({ db, remult, createEntity: async (x) => remult.repo(x) });
  }, focus);
}
addDatabaseToTest(testRest);


import '../shared-tests/';<|MERGE_RESOLUTION|>--- conflicted
+++ resolved
@@ -1,6 +1,6 @@
 
 import { addDatabaseToTest, dbTestWhatSignature, itWithFocus } from "../shared-tests/db-tests-setup";
-import { InMemoryDataProvider } from "../..";
+import { InMemoryDataProvider, remult } from "../..";
 import { Remult } from "../context";
 import { SqlDatabase } from "../data-providers/sql-database";
 import { WebSqlDataProvider } from "../data-providers/web-sql-data-provider";
@@ -21,12 +21,8 @@
           await sql.execute("drop table if exists " + r.name);
       }
     }
-<<<<<<< HEAD
-    let remult = new Remult(sql);
-=======
     let remult = new Remult();
     remult.dataProvider = (sql);
->>>>>>> 3020c044
     await what({ db: sql, remult, createEntity: async (x) => remult.repo(x) });
   }, focus);
 }
@@ -35,19 +31,11 @@
 
 export function testRest(key: string, what: dbTestWhatSignature, focus = false) {
   itWithFocus(key + " - Rest Provider", async () => {
-<<<<<<< HEAD
-    let r = new Remult(new InMemoryDataProvider());
-=======
     let r = new Remult();
     r.dataProvider = (new InMemoryDataProvider());
->>>>>>> 3020c044
 
     let db = new MockRestDataProvider(r);
-<<<<<<< HEAD
-    let remult = new Remult(db);
-=======
     remult.dataProvider = (db);
->>>>>>> 3020c044
     await what({ db, remult, createEntity: async (x) => remult.repo(x) });
   }, focus);
 }
