--- conflicted
+++ resolved
@@ -62,12 +62,8 @@
         Fields.string<EntityBase>({
             allowApiUpdate: (c, x) => x._.isNew()
         })(type.prototype, 'val');
-<<<<<<< HEAD
-        let remult = new Remult(new InMemoryDataProvider());
-=======
         let remult = new Remult();
         remult.dataProvider = (new InMemoryDataProvider());
->>>>>>> 3020c044
         let c = remult.repo(type);
 
         var api = new DataApi(c, remult);
@@ -98,12 +94,8 @@
         Fields.string<typeof type.prototype>({
             allowApiUpdate: (c, x) => x.val != "yael"
         })(type.prototype, 'val');
-<<<<<<< HEAD
-        let remult = new Remult(new InMemoryDataProvider());
-=======
         let remult = new Remult();
         remult.dataProvider = (new InMemoryDataProvider());
->>>>>>> 3020c044
         let c = remult.repo(type);
 
         var api = new DataApi(c, remult);
