--- conflicted
+++ resolved
@@ -98,24 +98,16 @@
     afterEach(() => actionInfo.runningOnServer = false);
     it("xx", async () => {
         let mem = new InMemoryDataProvider();
-<<<<<<< HEAD
-        let remult = new Remult(mem);
-=======
-        let remult = new Remult();
-        remult.dataProvider = (mem);
->>>>>>> 3020c044
+        let remult = new Remult();
+        remult.dataProvider = (mem);
         await remult.repo(profile).create({ id: '1' }).save();
         let p = await remult.repo(profile).findId('1');
         expect(p.following).toBe(false);
     });
     it("test that it is loaded to begin with", async () => {
         let mem = new InMemoryDataProvider();
-<<<<<<< HEAD
-        let remult = new Remult(mem);
-=======
-        let remult = new Remult();
-        remult.dataProvider = (mem);
->>>>>>> 3020c044
+        let remult = new Remult();
+        remult.dataProvider = (mem);
         let category = await remult.repo(Categories).create({ id: 1, name: 'cat 1' }).save();
         await remult.repo(Products).create({ id: 1, name: 'p1', category }).save();
         remult.clearAllCache();
@@ -143,12 +135,8 @@
     });
     it("test that it is loaded onDemand", async () => {
         let mem = new InMemoryDataProvider();
-<<<<<<< HEAD
-        let remult = new Remult(mem);
-=======
-        let remult = new Remult();
-        remult.dataProvider = (mem);
->>>>>>> 3020c044
+        let remult = new Remult();
+        remult.dataProvider = (mem);
         let category = await remult.repo(Categories).create({ id: 1, name: 'cat 1' }).save();
         await remult.repo(Products).create({ id: 1, name: 'p1', category }).save();
         remult.clearAllCache();
@@ -159,12 +147,8 @@
     });
     it("test that it is loaded onDemand", async () => {
         let mem = new InMemoryDataProvider();
-<<<<<<< HEAD
-        let remult = new Remult(mem);
-=======
-        let remult = new Remult();
-        remult.dataProvider = (mem);
->>>>>>> 3020c044
+        let remult = new Remult();
+        remult.dataProvider = (mem);
         let category = await remult.repo(Categories).create({ id: 1, name: 'cat 1' }).save();
         await remult.repo(Products).create({ id: 1, name: 'p1', category }).save();
         remult.clearAllCache();
@@ -179,12 +163,8 @@
 
     it("what", async () => {
         let mem = new InMemoryDataProvider();
-<<<<<<< HEAD
-        let remult = new Remult(mem);
-=======
-        let remult = new Remult();
-        remult.dataProvider = (mem);
->>>>>>> 3020c044
+        let remult = new Remult();
+        remult.dataProvider = (mem);
         let cat = remult.repo(Categories).create();
         cat.id = 1;
         cat.name = "cat 1";
@@ -236,12 +216,8 @@
 
     it("test wait load", async () => {
         let mem = new InMemoryDataProvider();
-<<<<<<< HEAD
-        let remult = new Remult(mem);
-=======
-        let remult = new Remult();
-        remult.dataProvider = (mem);
->>>>>>> 3020c044
+        let remult = new Remult();
+        remult.dataProvider = (mem);
         let cat = remult.repo(Categories).create();
         cat.id = 1;
         cat.name = "cat 1";
@@ -255,12 +231,8 @@
         p.name = "prod 10";
         p.category = cat;
         await p.save();
-<<<<<<< HEAD
-        remult = new Remult(mem);
-=======
         remult = new Remult();
         remult.dataProvider = (mem);
->>>>>>> 3020c044
         p = await remult.repo(Products).findFirst();
         p.category = c2;
         await p.$.category.load();
@@ -273,12 +245,8 @@
     });
     it("test null", async () => {
         let mem = new InMemoryDataProvider();
-<<<<<<< HEAD
-        let remult = new Remult(mem);
-=======
-        let remult = new Remult();
-        remult.dataProvider = (mem);
->>>>>>> 3020c044
+        let remult = new Remult();
+        remult.dataProvider = (mem);
 
         let p = remult.repo(Products).create();
         p.id = 10;
@@ -298,12 +266,8 @@
     });
     it("test stages", async () => {
         let mem = new InMemoryDataProvider();
-<<<<<<< HEAD
-        let remult = new Remult(mem);
-=======
-        let remult = new Remult();
-        remult.dataProvider = (mem);
->>>>>>> 3020c044
+        let remult = new Remult();
+        remult.dataProvider = (mem);
 
         let p = remult.repo(Products).create();
         p.id = 10;
@@ -315,12 +279,8 @@
         await c.save();
         p.category = c;
         await p.save();
-<<<<<<< HEAD
-        remult = new Remult(mem);
-=======
         remult = new Remult();
         remult.dataProvider = (mem);
->>>>>>> 3020c044
         p = await remult.repo(Products).findFirst();
         expect(p.category).toBeUndefined();
         expect(p.category === undefined).toBe(true);
@@ -331,12 +291,8 @@
     });
     it("test update from api", async () => {
         let mem = new InMemoryDataProvider();
-<<<<<<< HEAD
-        let remult = new Remult(mem);
-=======
-        let remult = new Remult();
-        remult.dataProvider = (mem);
->>>>>>> 3020c044
+        let remult = new Remult();
+        remult.dataProvider = (mem);
 
         let p = remult.repo(Products).create();
         p.id = 10;
@@ -355,12 +311,8 @@
     });
     it("test easy create", async () => {
         let mem = new InMemoryDataProvider();
-<<<<<<< HEAD
-        let remult = new Remult(mem);
-=======
-        let remult = new Remult();
-        remult.dataProvider = (mem);
->>>>>>> 3020c044
+        let remult = new Remult();
+        remult.dataProvider = (mem);
 
         let c = await remult.repo(Categories).create({
             id: 1,
@@ -380,12 +332,8 @@
     });
     it("test filter create", async () => {
         let mem = new InMemoryDataProvider();
-<<<<<<< HEAD
-        let remult = new Remult(mem);
-=======
-        let remult = new Remult();
-        remult.dataProvider = (mem);
->>>>>>> 3020c044
+        let remult = new Remult();
+        remult.dataProvider = (mem);
         let c = await remult.repo(Categories).create({
             id: 1,
             name: 'cat 1'
@@ -439,12 +387,8 @@
     });
     it("test that not too many reads are made", async () => {
         let mem = new InMemoryDataProvider();
-<<<<<<< HEAD
-        let remult = new Remult(mem);
-=======
-        let remult = new Remult();
-        remult.dataProvider = (mem);
->>>>>>> 3020c044
+        let remult = new Remult();
+        remult.dataProvider = (mem);
         let cat = await remult.repo(Categories).create({
             id: 1, name: 'cat 2'
         }).save();
@@ -454,12 +398,8 @@
             category: cat
         }).save();
         let fetches = 0;
-<<<<<<< HEAD
-        remult = new Remult({
-=======
         remult = new Remult();
         remult.dataProvider = ({
->>>>>>> 3020c044
             transaction: undefined,
             getEntityDataProvider: e => {
                 let r = mem.getEntityDataProvider(e);
@@ -503,12 +443,8 @@
             }).save()
         }).save();
         let fetches = 0;
-<<<<<<< HEAD
-        remult = new Remult({
-=======
         remult = new Remult();
         remult.dataProvider = ({
->>>>>>> 3020c044
             transaction: undefined,
             getEntityDataProvider: e => {
                 let r = mem.getEntityDataProvider(e);
@@ -532,12 +468,8 @@
     });
     it("test update only updates what's needed", async () => {
         let mem = new InMemoryDataProvider();
-<<<<<<< HEAD
-        let remult = new Remult(mem);
-=======
-        let remult = new Remult();
-        remult.dataProvider = (mem);
->>>>>>> 3020c044
+        let remult = new Remult();
+        remult.dataProvider = (mem);
         let cat = await remult.repo(Categories).create({
             id: 1, name: 'cat 2'
         }).save();
@@ -548,11 +480,7 @@
         }).save();
 
         let d = new Done();
-<<<<<<< HEAD
-        remult = new Remult({
-=======
         remult.dataProvider = ({
->>>>>>> 3020c044
             transaction: undefined,
             getEntityDataProvider: e => {
                 let r = mem.getEntityDataProvider(e);
@@ -574,12 +502,8 @@
     });
     it("test is null doesn't invoke read", async () => {
         let mem = new InMemoryDataProvider();
-<<<<<<< HEAD
-        let remult = new Remult(mem);
-=======
-        let remult = new Remult();
-        remult.dataProvider = (mem);
->>>>>>> 3020c044
+        let remult = new Remult();
+        remult.dataProvider = (mem);
         let cat = await remult.repo(Categories).create({
             id: 1, name: 'cat 1'
         }).save();
@@ -591,12 +515,8 @@
         let fetches = 0;
         await remult.repo(Categories).create({ id: 2, name: 'cat2' }).save();
         await remult.repo(Categories).create({ id: 3, name: 'cat3' }).save();
-<<<<<<< HEAD
-        remult = new Remult({
-=======
         remult = new Remult();
         remult.dataProvider = ({
->>>>>>> 3020c044
             transaction: undefined,
             getEntityDataProvider: e => {
                 let r = mem.getEntityDataProvider(e);
@@ -630,12 +550,8 @@
     });
     it("test to and from json ", async () => {
         let mem = new InMemoryDataProvider();
-<<<<<<< HEAD
-        let remult = new Remult(mem);
-=======
-        let remult = new Remult();
-        remult.dataProvider = (mem);
->>>>>>> 3020c044
+        let remult = new Remult();
+        remult.dataProvider = (mem);
         let cat = await remult.repo(Categories).create({
             id: 1, name: 'cat 2', language: Language.Russian
         }).save();
@@ -653,12 +569,8 @@
     });
     it("test to and from json 2", async () => {
         let mem = new InMemoryDataProvider();
-<<<<<<< HEAD
-        let remult = new Remult(mem);
-=======
-        let remult = new Remult();
-        remult.dataProvider = (mem);
->>>>>>> 3020c044
+        let remult = new Remult();
+        remult.dataProvider = (mem);
         let cat = await remult.repo(Categories).create({
             id: 1, name: 'cat 2'
         }).save();
@@ -679,12 +591,8 @@
     });
     it("test to and from json 2", async () => {
         let mem = new InMemoryDataProvider();
-<<<<<<< HEAD
-        let remult = new Remult(mem);
-=======
-        let remult = new Remult();
-        remult.dataProvider = (mem);
->>>>>>> 3020c044
+        let remult = new Remult();
+        remult.dataProvider = (mem);
         let cat = await (await remult.repo(Categories).fromJson({
             id: 1, name: 'cat 2'
         }, true)).save();
@@ -693,12 +601,8 @@
     });
     it("test lookup with create", async () => {
         let mem = new InMemoryDataProvider();
-<<<<<<< HEAD
-        let remult = new Remult(mem);
-=======
-        let remult = new Remult();
-        remult.dataProvider = (mem);
->>>>>>> 3020c044
+        let remult = new Remult();
+        remult.dataProvider = (mem);
         let cat = await remult.repo(Categories).create({
             id: 1, name: 'cat 2'
         }).save();
@@ -709,12 +613,8 @@
     });
     it("test set with id", async () => {
         let mem = new InMemoryDataProvider();
-<<<<<<< HEAD
-        let remult = new Remult(mem);
-=======
-        let remult = new Remult();
-        remult.dataProvider = (mem);
->>>>>>> 3020c044
+        let remult = new Remult();
+        remult.dataProvider = (mem);
         let cat = await remult.repo(Categories).create({
             id: 1, name: 'cat 2'
         }).save();
@@ -728,12 +628,8 @@
     });
     it("test set with json object", async () => {
         let mem = new InMemoryDataProvider();
-<<<<<<< HEAD
-        let remult = new Remult(mem);
-=======
-        let remult = new Remult();
-        remult.dataProvider = (mem);
->>>>>>> 3020c044
+        let remult = new Remult();
+        remult.dataProvider = (mem);
         let cat = await remult.repo(Categories).create({
             id: 1, name: 'cat 2'
         }).save();
@@ -749,12 +645,8 @@
     it("test relation in sql", async () => {
         var wsql = new WebSqlDataProvider("test2");
         let db = new SqlDatabase(wsql);
-<<<<<<< HEAD
-        let remult = new Remult(db);
-=======
         let remult = new Remult();
         remult.dataProvider = (db);
->>>>>>> 3020c044
         for (const x of [Categories, Products, Suppliers] as any[]) {
             let e = remult.repo(x).metadata;
             await wsql.dropTable(e);
@@ -780,12 +672,8 @@
     });
     it("test filter with id", async () => {
         let mem = new InMemoryDataProvider();
-<<<<<<< HEAD
-        let remult = new Remult(mem);
-=======
-        let remult = new Remult();
-        remult.dataProvider = (mem);
->>>>>>> 3020c044
+        let remult = new Remult();
+        remult.dataProvider = (mem);
         const c1 = await remult.repo(Categories).create({ id: 1, name: 'cat 1' }).save();
         const c2 = await remult.repo(Categories).create({ id: 2, name: 'cat 2' }).save();
         const c3 = await remult.repo(Categories).create({ id: 3, name: 'cat 3' }).save();
@@ -842,13 +730,6 @@
 describe("Test entity relation and count finds", () => {
     it("test it", async () => {
         let mem = new InMemoryDataProvider();
-<<<<<<< HEAD
-        let c = new Remult(mem);
-        await c.repo(h).create({ id: '1' }).save();
-        expect(mem.rows['h'][0]).toEqual({ id: '1', refH: '', refHId: '' });
-        let countFind = 0;
-        c = new Remult({
-=======
         let c = new Remult();
         c.dataProvider = (mem);
         await c.repo(h).create({ id: '1' }).save();
@@ -856,7 +737,6 @@
         let countFind = 0;
         c = new Remult();
         c.dataProvider = ({
->>>>>>> 3020c044
             transaction: mem.transaction,
             getEntityDataProvider: x => {
                 let r = mem.getEntityDataProvider(x);
@@ -878,13 +758,6 @@
     });
     it("test api", async () => {
         let mem = new InMemoryDataProvider();
-<<<<<<< HEAD
-        let c = new Remult(mem);
-        let a = await c.repo(h).create({ id: 'a' }).save();
-        let b = await c.repo(h).create({ id: 'b' }).save();
-        await c.repo(h).create({ id: 'd', refH: a }).save();
-        c = new Remult(mem)//clear the cache;
-=======
         let c = new Remult();
         c.dataProvider = (mem);
         let a = await c.repo(h).create({ id: 'a' }).save();
@@ -892,7 +765,6 @@
         await c.repo(h).create({ id: 'd', refH: a }).save();
         c = new Remult()//clear the cache;
         c.dataProvider = (mem);
->>>>>>> 3020c044
         let api = new DataApi(c.repo(h), c);
         let t = new TestDataApiResponse();
         let done = new Done();
@@ -908,13 +780,6 @@
 
     it("test api get array doesn't load", async () => {
         let mem = new InMemoryDataProvider();
-<<<<<<< HEAD
-        let c = new Remult(mem);
-        let a = await c.repo(h).create({ id: 'a' }).save();
-        let b = await c.repo(h).create({ id: 'b' }).save();
-        await c.repo(h).create({ id: 'd', refH: a }).save();
-        c = new Remult({
-=======
         let c = new Remult();
         c.dataProvider = (mem);
         let a = await c.repo(h).create({ id: 'a' }).save();
@@ -923,7 +788,6 @@
         c = new Remult()//clear the cache;
         let fetches = 0;
         c.dataProvider = ({
->>>>>>> 3020c044
             transaction: undefined,
             getEntityDataProvider: e => {
                 let r = mem.getEntityDataProvider(e);
@@ -936,7 +800,6 @@
 
             }
         })//clear the cache;
-        let fetches = 0;
         let api = new DataApi(c.repo(h), c);
         let t = new TestDataApiResponse();
         let done = new Done();
