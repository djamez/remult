import { ActionTestConfig, testAsIfOnBackend } from './testHelper.spec';
import { Remult, isBackend } from '../context';
import { prepareArgsToSend, Controller, BackendMethod } from '../server-action';
import { Field, Entity, getFields, ValueListFieldType, Fields } from '../remult3';

import { IdEntity } from '../id-entity';
import { remult } from '../remult-proxy';


@ValueListFieldType()
export class myType {
    static x = new myType((n) => 'x' + n);
    static y = new myType((n) => 'y' + n);
    id: any;
    constructor(public what: (n: number) => string) {

    }
}
@Entity('testEntity')
class testEntity extends IdEntity {
    @Fields.string()
    name: string;
    @BackendMethod({ allowed: false })
    async forbidden() {

    }
}

@Controller('1')
class testBasics {
    constructor(private remult: Remult) {

    }

    @Fields.date()
    theDate: Date;
    @Field(() => myType)
    myType: myType;
    @Field(() => testEntity)
    myEntity: testEntity;
    @BackendMethod({ allowed: true })
    async testDate() {

        return this.theDate.getFullYear();
    }
    @BackendMethod({ allowed: true })
    async testDataType(n: number) {
        return this.myType.what(n);
    }
    @BackendMethod({ allowed: false })
    async forbidden() {

    }

    @BackendMethod({ allowed: true })
    async sendEntityAsParamter() {
        return this.myEntity.name;
    }

    static test: string;
    @Fields.string<testBasics>({
        validate: (y, x) => {
            if (y.a == "errorc") {
                x.error = "error on client";
            }
            else if (y.a == "error on server" && isBackend()) {
                x.error = "error on server";
            }
        }
    })
    a: string;
    @BackendMethod({ allowed: true })
    async doIt() {
        let result = 'hello ' + this.a;
        this.a = 'yael';
        return {
            onServer: isBackend(),
            result
        }
    }
    @BackendMethod({ allowed: true })
    static async sf(name: string, remult?: Remult) {
        return {
            onServer: isBackend(),
            result: 'hello ' + name
        }
    }
    @BackendMethod({ allowed: true })
    static async testDate(d: Date) {

        return d.getFullYear();
    }
    @BackendMethod({ allowed: false })
    static async testForbidden2() {

    }
    @BackendMethod({ allowed: true })
    static async testDataType(d: myType, n: number) {
        return d.what(n);
    }
    @BackendMethod({ allowed: true })
    static async getValFromServer(remult?: Remult) {
        return (await remult.repo(testEntity).findFirst()).name;
    }
    @BackendMethod({ allowed: true })
    static async sendEntityAsParamter(entity: testEntity) {
        if (entity === null)
            return "null";
        return entity.name;
    }
    @BackendMethod({ allowed: true })
    static async syntaxError() {
        let z = undefined;
        return z.toString();
    }
    @BackendMethod({ allowed: true })
    async syntaxError() {
        let z = undefined;
        return z.toString();
    }
}
class Stam {
    @BackendMethod({ allowed: false })
    static async testForbidden1() {
        console.log("I am in forbidden");
    }
}


describe("test Server Controller basics", () => {
<<<<<<< HEAD
    let c = new Remult(ActionTestConfig.db);
=======
    let c = new Remult();
    c.dataProvider = (ActionTestConfig.db);
>>>>>>> 3020c044
    beforeEach(async done => {

        await Promise.all((await c.repo(testEntity).find()).map(x => x.delete()));
        done();
    });
    it("forbidden static backend", async () => {
        let ok = true;
        try {
            await Stam.testForbidden1();
            ok = false;
        }
        catch (err: any) {
            expect(err.httpStatusCode).toBe(403);
        }
        expect(ok).toBe(true)
    });

    it("forbidden static backend", async () => {
        let ok = true;
        try {
            await testBasics.testForbidden2();
            ok = false;
        }
        catch (err: any) {
            expect(err.httpStatusCode).toBe(403);
        }
        expect(ok).toBe(true)
    });
    it("forbidden static backend", async () => {
        let ok = true;
        try {
            await testBasics.testForbidden2();
            ok = false;
        }
        catch (err: any) {
            expect(err.httpStatusCode).toBe(403);
        }
        expect(ok).toBe(true)
    });
    it("forbidden backend", async () => {
        let ok = true;
        try {
            await new testBasics(c).forbidden();
            ok = false;
        }
        catch (err: any) {
            expect(err.httpStatusCode).toBe(403);
        }
        expect(ok).toBe(true)
    });
    it("forbidden entity", async () => {
        let ok = true;
        try {
            await remult.repo(testEntity).create().forbidden();
            ok = false;
        }
        catch (err: any) {
            expect(err.httpStatusCode).toBe(403);
        }
        expect(ok).toBe(true)
    });

    it("test error", async () => {
        try {
            await testBasics.syntaxError();
        }
        catch (err) {
            expect(err.message).toContain("Cannot read prop")
        }
    });
    it("test error server method", async () => {
        try {
            await new testBasics(c).syntaxError();
        }
        catch (err) {
            expect(err.message).toContain("Cannot read prop")
        }
    });
    it("send entity to server ", async () => {
        let e = await c.repo(testEntity).create({ name: 'test' }).save();
        expect(await testBasics.sendEntityAsParamter(e)).toBe('test');
    });
    it("send entity to server ", async () => {

        expect(await testBasics.sendEntityAsParamter(null)).toBe('null');
    });

    it("send entity to server prepare args to send ", async () => {
        let e = await c.repo(testEntity).create({ name: 'test' }).save();
        expect(prepareArgsToSend([testEntity], [e])[0]).toBe(e.id);
    });
    it("data is saved on server", async () => {
        await c.repo(testEntity).create({ name: 'test' }).save();
        expect(await testBasics.getValFromServer()).toBe('test');
    });
    it("test backend method caller", async () => {
        const c = new Remult({
            url: "xx", httpClient: {
                delete: () => undefined,
                get: () => undefined,
                post: async (url, data) => {
                    expect(url).toBe("xx/sf");
                    expect(data.args[0]).toEqual("noam");
                    return { data: { result: "hello noam" } };
                },
                put: () => undefined
            }
        });
        const r = (await c.call(testBasics.sf)("noam"));
        console.log(r);
        expect(r.result).toBe("hello noam");
    });
    it("test backend method instance method", async () => {
        const c = new Remult({
            url: "xx", httpClient: {
                delete: () => undefined,
                get: () => undefined,
                post: async (url, data) => {
                    expect(url).toBe("xx/1/doIt");
                    return { result: { result: "hello noam" }, fields: {} };
                },
                put: () => undefined
            }
        });
        const b = new testBasics(remult);
        const r = (await c.call(b.doIt, b)());
        console.log(r);
        expect(r.result).toBe("hello noam");
    });
    it("test server function", async () => {

        let r = await testBasics.sf("noam");
        expect(r.onServer).toBe(true);
        expect(r.result).toBe('hello noam');
    });
    it("test server function on server", async () => {
        await testAsIfOnBackend(async () => {
            let r = await testBasics.sf("noam");
            expect(r.onServer).toBe(true);
            expect(r.result).toBe('hello noam');
        });
    });
    it("test server Method Date", async () => {
        let tb = new testBasics(c);
        tb.theDate = new Date(1976, 6, 16);
        expect(await tb.testDate()).toBe(1976);
    });
    it("test server Method Date on server", async () => {
        let tb = new testBasics(c);
        tb.theDate = new Date(1976, 6, 16);
        await testAsIfOnBackend(async () => {
            expect(await tb.testDate()).toBe(1976)
        });
    });
    it("test server Method myType", async () => {
        let tb = new testBasics(c);
        tb.myType = myType.y;
        expect(await tb.testDataType(7)).toBe('y7');
    });
    it("test server method entity", async () => {
        let e = await c.repo(testEntity).create({ name: 'test3' }).save();
        let tb = new testBasics(c);
        tb.myEntity = e;
        expect(await tb.sendEntityAsParamter()).toBe('test3');
    });
    it("test server function Date", async () => {
        let r = await testBasics.testDate(new Date(1976, 6, 16));
        expect(r).toBe(1976);
    });
    it("test server function custom type", async () => {
        let r = await testBasics.testDataType(myType.y, 2);
        expect(r).toBe('y2');
    });
    it("test server method", async () => {

        let x = new testBasics(new Remult());
        x.a = 'Noam';
        let r = await x.doIt();
        expect(r.onServer).toBe(true);
        expect(r.result).toBe('hello Noam');
        expect(x.a).toBe("yael");
    });
    it("test validation method", async () => {
        let x = new testBasics(new Remult());
        x.a = 'errorc';
        let happened = false;
        try {
            let r = await x.doIt();
            happened = true;

        }
        catch (err) {
            expect(err.modelState.a).toBe("error on client");
            expect(getFields(x).a.error).toBe("error on client");
        }
        expect(happened).toBe(false);


    });
    it("test validation on server", async () => {
        let x = new testBasics(new Remult());
        x.a = "error on server";
        let happened = false;
        try {
            let r = await x.doIt();
            happened = true;

        }
        catch (err) {
            expect(err.modelState.a).toBe("error on server");
            expect(getFields(x).a.error).toBe("error on server");
        }
        expect(happened).toBe(false);


    });

});
describe("controller with extends ", () => {
    it("test inheritance in controllers", async () => {
        let c = new child()
        c.childField = 'c';
        c.parentField = 'p';
        let r = await c.run();
        expect(r.c).toBe('c');
        expect(r.p).toBe('p');
    });
});


@Controller("parent")
class parent {
    @Fields.string()
    parentField: string;
}
@Controller("child")
class child extends parent {
    @Fields.string()
    childField: string;

    @BackendMethod({ allowed: true })
    run() {
        return { p: this.parentField, c: this.childField };
    }
}<|MERGE_RESOLUTION|>--- conflicted
+++ resolved
@@ -128,12 +128,8 @@
 
 
 describe("test Server Controller basics", () => {
-<<<<<<< HEAD
-    let c = new Remult(ActionTestConfig.db);
-=======
     let c = new Remult();
     c.dataProvider = (ActionTestConfig.db);
->>>>>>> 3020c044
     beforeEach(async done => {
 
         await Promise.all((await c.repo(testEntity).find()).map(x => x.delete()));
