--- conflicted
+++ resolved
@@ -4,12 +4,8 @@
 import { Field, Entity, getFields, ValueListFieldType, Fields } from '../remult3';
 
 import { IdEntity } from '../id-entity';
-<<<<<<< HEAD
 import { remult, RemultProxy } from '../remult-proxy';
-=======
-import { remult } from '../remult-proxy';
 import { describeClass } from '../remult3/DecoratorReplacer';
->>>>>>> 737342f8
 
 
 @ValueListFieldType()
