--- conflicted
+++ resolved
@@ -10,24 +10,16 @@
 describe("test default value", () => {
 
     it("test basics", async () => {
-<<<<<<< HEAD
-        let c = new Remult(new InMemoryDataProvider());
-=======
         let c = new Remult();
         c.dataProvider = (new InMemoryDataProvider());
->>>>>>> 3020c044
         testDefaultValue.testVal = 1;
         let r = c.repo(testDefaultValue).create();
         expect(r.test).toBe(1);
         expect(testDefaultValue.testVal).toBe(2);
     });
     it("test create without querying the value", async () => {
-<<<<<<< HEAD
-        let c = new Remult(new InMemoryDataProvider());
-=======
         let c = new Remult();
         c.dataProvider = (new InMemoryDataProvider());
->>>>>>> 3020c044
         testDefaultValue.testVal = 1;
         let r = c.repo(testDefaultValue).create();
         await r._.save();
