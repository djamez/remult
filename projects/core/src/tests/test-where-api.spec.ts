import { testInMemoryDb, testRestDb, testSql } from './testHelper.spec';
import { TestDataApiResponse } from "./TestDataApiResponse";
import { Done } from "./Done";
import { WebSqlDataProvider } from '../data-providers/web-sql-data-provider';
import { Remult } from '../context';
import { SqlDatabase } from '../data-providers/sql-database';
import { Categories, CategoriesForTesting } from './remult-3-entities';
import { insertFourRows } from './RowProvider.spec';
import { createData } from "./createData";
import { Entity, EntityBase, Field, EntityFilter, FindOptions, Repository, Fields } from '../remult3';
import { InMemoryDataProvider } from '../data-providers/in-memory-database';
import { customUrlToken, Filter } from '../filter/filter-interfaces';
import { RestDataProvider } from '../data-providers/rest-data-provider';
import { DataApi } from '../data-api';

import { ArrayEntityDataProvider } from '../data-providers/array-entity-data-provider';
import { ClassType } from '../../classType';
import { CustomSqlFilterBuilder, getDbNameProvider } from '../filter/filter-consumer-bridge-to-sql-request';
import { entityForCustomFilter } from './entityForCustomFilter';


describe("test where stuff", () => {

    let repo: Repository<CategoriesForTesting>;
    beforeAll(async done => {
        [repo] = await insertFourRows();
        done();
    });
    it("test in statement", async () => {
        expect(await repo.count({ id: [undefined] })).toBe(0);
        expect(await repo.count({ id: [1, undefined, 3] })).toBe(2);
    });
    
    it("test and", async () => {
        expect(await repo.count({ categoryName: 'yoni' })).toBe(1);
        expect(await repo.count({ categoryName: { $gte: 'yoni' } })).toBe(1);
        expect(await repo.count({ id: 1 })).toBe(1);
        expect(await repo.count({ id: 1, categoryName: 'yoni' })).toBe(0);
        expect(await repo.count({ id: 1, $and: [{ categoryName: 'yoni' }] })).toBe(0);
        expect(await repo.count({ $and: [{ id: 1 }, { categoryName: 'yoni' }] })).toBe(0);
    });
    it("test two values", async () => {
        expect(await repo.count({ $and: [{ id: 1 }, { id: 2 }] })).toBe(0);
    });
    it("test two values", async () => {
        const json = await Filter.fromEntityFilter(repo.metadata, { $and: [{ id: 1 }, { id: 2 }] }).toJson();
        console.log(json);
        expect(await repo.count(Filter.entityFilterFromJson(repo.metadata, json))).toBe(0);
    });
    it("test in and", async () => {
        const json = await Filter.fromEntityFilter(repo.metadata, { $and: [{ id: [1,2] }, { id: [2] }] }).toJson();
        console.log(json);
        expect(await repo.count(Filter.entityFilterFromJson(repo.metadata, json))).toBe(1);
    });

    it("test basics", async () => {
        let fo: FindOptions<CategoriesForTesting> = {
            where: { id: { ">=": 2 } }
        };
        expect(await repo.count({ id: { $lte: 3 }, $and: [fo.where] })).toBe(2);
        expect(await repo.count({ id: { $lte: 3 }, $and: [fo.where] })).toBe(2);
        expect(await repo.count({ $and: [fo.where], id: { $lte: 3 } })).toBe(2);
        expect(await repo.count({ id: { $lte: 3 }, $and: [fo.where] })).toBe(2);
    });
    it("test basics_2", async () => {
        let fo: FindOptions<CategoriesForTesting> = {
            where: { id: { $gte: 2 } }
        };
        expect(await repo.count({ id: { $lte: 3 }, $and: [fo.where, undefined] })).toBe(2);
    });
    it("test basics_2_2", async () => {
        let fo: FindOptions<CategoriesForTesting> = {
            where: { id: { ">=": 2 } }
        };
        expect(await repo.count({ id: { $lte: 3 }, $and: [fo.where] })).toBe(2);
    });
    it("test basics_2_3", async () => {
        let fo: FindOptions<CategoriesForTesting> = {
            where: { id: { ">=": 2 } }
        };
        expect(await repo.count({ id: { $lte: 3 }, $and: [fo.where] })).toBe(2);
    });
    it("test basics_2_1", async () => {
        let fo: FindOptions<CategoriesForTesting> = {
            where: { id: { $gte: 2 } }
        };
        expect(await repo.count({ id: { $lte: 3 }, $and: [fo.where, undefined] })).toBe(2);
    });
    it("test basics_3", async () => {
        let fo: FindOptions<CategoriesForTesting> = {
            where: { id: { ">=": 2 } }
        };
        expect(await repo.count({ id: { $lte: 3 }, $and: [fo.where] })).toBe(2);
    });


});



describe("custom filter", () => {
    it("test that it works", async () => {
        let c = new Remult().repo(entityForCustomFilter, new InMemoryDataProvider());
        for (let id = 0; id < 5; id++) {
            await c.create({ id }).save();
        }
        expect(await (c.count(entityForCustomFilter.filter({ oneAndThree: true }))))
            .toBe(2);
    });
    it("works with serialize filter", async () => {
        let z = entityForCustomFilter.oneAndThree();
        let c = new Remult().repo(entityForCustomFilter, new InMemoryDataProvider());

        let json = (await Filter.fromEntityFilter(c.metadata, entityForCustomFilter.oneAndThree())).toJson();

        expect(json).toEqual({
            $custom$oneAndThree: {}
        });
        let json3 = Filter.entityFilterToJson(c.metadata, Filter.entityFilterFromJson(c.metadata, json));
        expect(json3).toEqual(json);
    })

    it("test that it works", () =>
        testRestDb(async ({ remult }) => {
            let c = remult.repo(entityForCustomFilter);
            for (let id = 0; id < 5; id++) {
                await c.create({ id }).save();
            }
            expect(await (c.count(entityForCustomFilter.oneAndThree()))).toBe(2);
            expect((await (c.findFirst(entityForCustomFilter.testNumericValue(2)))).id).toBe(2);
            expect((await (c.findFirst(entityForCustomFilter.testObjectValue({ val: 2 })))).id).toBe(2);
        })

    );
    ;
    it("test that it works with sql", async () => {
        let w = new WebSqlDataProvider("testWithFilter");

        let c = new Remult().repo(entityForCustomFilter, new SqlDatabase(w));
        await w.dropTable(c.metadata);
        for (let id = 0; id < 5; id++) {
            await c.create({ id }).save();
        }
        const e = await getDbNameProvider(c.metadata);
        expect(await (c.count(SqlDatabase.customFilter(async x => x.sql = e.nameOf(c.metadata.fields.id) + ' in (' + x.addParameterAndReturnSqlToken(1) + "," + x.addParameterAndReturnSqlToken(3, c.metadata.fields.id) + ")"))))
            .toBe(2);
        expect(await (c.count(entityForCustomFilter.filter({ dbOneOrThree: true })))).toBe(2);
    });
    it("test that it works with arrayFilter", async () => {


        let c = new Remult().repo(entityForCustomFilter, new InMemoryDataProvider());
        for (let id = 0; id < 5; id++) {
            await c.create({ id }).save();
        }
        expect(await (c.count(ArrayEntityDataProvider.customFilter(x => x.id == 1 || x.id == 3))))
            .toBe(2);
        expect(await (c.count(entityForCustomFilter.filter({ dbOneOrThree: true })))).toBe(2);
    });
    it("test or and promise in translate", async () => {
        let c = new Remult().repo(entityForCustomFilter, new InMemoryDataProvider());
        for (let id = 0; id < 5; id++) {
            await c.create({ id }).save();
        }
        "".toString();
        expect(await (c.count({
            $or: [entityForCustomFilter.filter({ dbOneOrThree: true }), { id: 4 }]
        }))).toBe(3);
    });
    it("test sent in api", async () => {
        let ok = new Done();
        let z = new RestDataProvider(() => ({
            httpClient: {
            delete: ()=>undefined,
            get: async (url) => {
                ok.ok();
                expect(url).toBe('/entityForCustomFilter?__action=count&%24custom%24filter=%7B%22oneAndThree%22%3Atrue%7D');
                return { count: 0 }

            },
<<<<<<< HEAD
            post: undefined,
            put: undefined
        });
        let c = new Remult(z);
=======
            post: ()=>undefined,
            put: ()=>undefined,
        },url:''}));
        let c = new Remult();
        c.dataProvider = (z);
>>>>>>> 3020c044
        await c.repo(entityForCustomFilter).count(entityForCustomFilter.filter({ oneAndThree: true }));
        ok.test();
    });

    it("test that api reads custom correctly", async () => {
<<<<<<< HEAD
        let remult = new Remult(new InMemoryDataProvider());
=======
        let remult = new Remult();
        remult.dataProvider = (new InMemoryDataProvider());
>>>>>>> 3020c044
        let c = remult.repo(entityForCustomFilter);
        for (let id = 0; id < 5; id++) {
            await c.create({ id }).save();
        }
        var api = new DataApi(c, remult);
        let t = new TestDataApiResponse();
        let d = new Done();
        t.success = data => {
            expect(data.count).toBe(2);
            d.ok();
        };
        await api.count(t, {
            get: x => {
                if (x == customUrlToken + "filter")
                    return "{\"oneAndThree\":true}";
                return undefined;
            }
        });
        d.test();
    });
    it("test that api reads custom correctly 2", async () => {
<<<<<<< HEAD
        let remult = new Remult(new InMemoryDataProvider());
=======
        let remult = new Remult();
        remult.dataProvider = (new InMemoryDataProvider());
>>>>>>> 3020c044
        let c = remult.repo(entityForCustomFilter);
        for (let id = 0; id < 5; id++) {
            await c.create({ id }).save();
        }
        var api = new DataApi(c, remult);
        let t = new TestDataApiResponse();
        let d = new Done();
        t.success = data => {
            expect(data.count).toBe(2);
            d.ok();
        };
        await api.count(t, {
            get: x => {
                if (x == customUrlToken)
                    return;
                return undefined;
            }
        }, {
            "$custom$filter":
            {
                "oneAndThree": true
            }
        }
        );
        d.test();
    });
    it("test that api reads custom correctly 3", async () => {
<<<<<<< HEAD
        let remult = new Remult(new InMemoryDataProvider());
=======
        let remult = new Remult();
        remult.dataProvider = (new InMemoryDataProvider());
>>>>>>> 3020c044
        let c = remult.repo(entityForCustomFilter);
        for (let id = 0; id < 5; id++) {
            await c.create({ id }).save();
        }
        var api = new DataApi(c, remult);
        let t = new TestDataApiResponse();
        let d = new Done();
        t.success = data => {
            expect(data.count).toBe(2);
            d.ok();
        };
        await api.count(t, {
            get: x => {
                if (x == customUrlToken)
                    return;
                return undefined;
            }
        }, {
            "$custom$filter":
            {
                "oneAndThree": true
            }
        }

        );
        d.test();
    });
    it("test that api reads custom correctly and translates to db", async () => {
<<<<<<< HEAD
        let remult = new Remult(new InMemoryDataProvider());
=======
        let remult = new Remult();
        remult.dataProvider = (new InMemoryDataProvider());
>>>>>>> 3020c044
        let c = remult.repo(entityForCustomFilter);
        for (let id = 0; id < 5; id++) {
            await c.create({ id }).save();
        }
        var api = new DataApi(c, remult);
        let t = new TestDataApiResponse();
        let d = new Done();
        t.success = data => {
            expect(data.count).toBe(2);
            d.ok();
        };
        await api.count(t, {
            get: x => {
                if (x == customUrlToken + "filter")
                    return "{\"dbOneOrThree\":true}";
                return undefined;
            }
        });
        d.test();
    });

});




declare type Draft<T> = WritableDraft<T>;
declare type WritableDraft<T> = {
    -readonly [K in keyof T]: Draft<T[K]>;
};
declare type SliceCaseReducers<State> = {

    [K: string]: (state: Draft<State>) => State;
};
function x<CaseReducers extends SliceCaseReducers<{ test?: WritableDraft<entityForCustomFilter>[]; }>>(what: CaseReducers) {
}
//reproduce typescript bug with recursive types
x<{
    addComment: (state: WritableDraft<{
        test?: entityForCustomFilter[];
    }>) => {
        test: WritableDraft<entityForCustomFilter>[];
    };
}>({} as any);



@Entity('tasks')
class task extends EntityBase {
    @Fields.string()
    title: string = '';
    @Fields.boolean()
    completed: boolean = false;
}


@Entity('taskWithNull')
class taskWithNull extends EntityBase {
    @Fields.string()
    title: string = '';
    @Fields.boolean({ allowNull: true })
    completed: boolean;
}
describe("missing fields are added in array column", async () => {
    it("not allow null", async () => {
        let db = new InMemoryDataProvider();
        db.rows['tasks'] = [{
            title: 't1'
        },
        {
            title: 't2',
            completed: true
        },
        {
            title: 't3'
        }]
<<<<<<< HEAD
        let r = new Remult(db);
=======
        let r = new Remult();

        r.dataProvider = (db);
>>>>>>> 3020c044
        let rep = r.repo(task);
        expect((await rep.find({ orderBy: { completed: "asc", title: 'asc' } })).map(x => x.title)).toEqual(["t1", "t3", "t2"]);
        expect(await rep.count({ completed: false })).toBe(2);
        let t = (await rep.findFirst({ title: 't1' }));
        expect(t.completed).toBe(false);
        t.completed = undefined;
        await t.save();
        expect(t.completed).toBe(false);
        t.completed = null;
        await t.save();
        expect(t.completed).toBe(false);
        t = rep.create({ title: '4' });
        await t.save();
        expect(t.completed).toBe(false);

    });
    it("allow  null", async () => {
        let db = new InMemoryDataProvider();
        db.rows['taskWithNull'] = [{
            title: 't1'
        },
        {
            title: 't2',
            completed: true
        },
        {
            title: 't3'
        }]
<<<<<<< HEAD
        let r = new Remult(db);
=======
        let r = new Remult();

        r.dataProvider = (db);
>>>>>>> 3020c044
        let rep = r.repo(taskWithNull);
        expect((await rep.find({ orderBy: { completed: "asc", title: "asc" } })).map(x => x.title)).toEqual(["t1", "t3", "t2"]);
        expect(await rep.count({ completed: false })).toBe(0);
        let t = (await rep.findFirst({ title: 't1' }));
        expect(t.completed).toBe(null);
        t.completed = undefined;
        await t.save();
        expect(t.completed).toBe(null);
        t.completed = null;
        await t.save();
        expect(t.completed).toBe(null);
        t = rep.create({ title: '4' });
        await t.save();
        expect(t.completed).toBe(null);

    });
    it("test api with and", () => {
        let x: EntityFilter<taskWithNull> = {
            title: "abc",
            $and: []
        };
        x.$and.push({});
        let y: EntityFilter<taskWithNull> = { $and: [x, x] }
    });
    it("test api with and", () => {
        let x: EntityFilter<taskWithNull> = {

            $and: []
        };
        x.$and.push({});
        let z: EntityFilter<taskWithNull> = x;
    });
});<|MERGE_RESOLUTION|>--- conflicted
+++ resolved
@@ -178,29 +178,18 @@
                 return { count: 0 }
 
             },
-<<<<<<< HEAD
-            post: undefined,
-            put: undefined
-        });
-        let c = new Remult(z);
-=======
             post: ()=>undefined,
             put: ()=>undefined,
         },url:''}));
         let c = new Remult();
         c.dataProvider = (z);
->>>>>>> 3020c044
         await c.repo(entityForCustomFilter).count(entityForCustomFilter.filter({ oneAndThree: true }));
         ok.test();
     });
 
     it("test that api reads custom correctly", async () => {
-<<<<<<< HEAD
-        let remult = new Remult(new InMemoryDataProvider());
-=======
         let remult = new Remult();
         remult.dataProvider = (new InMemoryDataProvider());
->>>>>>> 3020c044
         let c = remult.repo(entityForCustomFilter);
         for (let id = 0; id < 5; id++) {
             await c.create({ id }).save();
@@ -222,12 +211,8 @@
         d.test();
     });
     it("test that api reads custom correctly 2", async () => {
-<<<<<<< HEAD
-        let remult = new Remult(new InMemoryDataProvider());
-=======
         let remult = new Remult();
         remult.dataProvider = (new InMemoryDataProvider());
->>>>>>> 3020c044
         let c = remult.repo(entityForCustomFilter);
         for (let id = 0; id < 5; id++) {
             await c.create({ id }).save();
@@ -255,12 +240,8 @@
         d.test();
     });
     it("test that api reads custom correctly 3", async () => {
-<<<<<<< HEAD
-        let remult = new Remult(new InMemoryDataProvider());
-=======
         let remult = new Remult();
         remult.dataProvider = (new InMemoryDataProvider());
->>>>>>> 3020c044
         let c = remult.repo(entityForCustomFilter);
         for (let id = 0; id < 5; id++) {
             await c.create({ id }).save();
@@ -289,12 +270,8 @@
         d.test();
     });
     it("test that api reads custom correctly and translates to db", async () => {
-<<<<<<< HEAD
-        let remult = new Remult(new InMemoryDataProvider());
-=======
         let remult = new Remult();
         remult.dataProvider = (new InMemoryDataProvider());
->>>>>>> 3020c044
         let c = remult.repo(entityForCustomFilter);
         for (let id = 0; id < 5; id++) {
             await c.create({ id }).save();
@@ -371,13 +348,9 @@
         {
             title: 't3'
         }]
-<<<<<<< HEAD
-        let r = new Remult(db);
-=======
         let r = new Remult();
 
         r.dataProvider = (db);
->>>>>>> 3020c044
         let rep = r.repo(task);
         expect((await rep.find({ orderBy: { completed: "asc", title: 'asc' } })).map(x => x.title)).toEqual(["t1", "t3", "t2"]);
         expect(await rep.count({ completed: false })).toBe(2);
@@ -406,13 +379,9 @@
         {
             title: 't3'
         }]
-<<<<<<< HEAD
-        let r = new Remult(db);
-=======
         let r = new Remult();
 
         r.dataProvider = (db);
->>>>>>> 3020c044
         let rep = r.repo(taskWithNull);
         expect((await rep.find({ orderBy: { completed: "asc", title: "asc" } })).map(x => x.title)).toEqual(["t1", "t3", "t2"]);
         expect(await rep.count({ completed: false })).toBe(0);
