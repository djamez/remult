import { testInMemoryDb, testRestDb, testSql } from './testHelper.spec';
import { TestDataApiResponse } from "./TestDataApiResponse";
import { Done } from "./Done";
import { WebSqlDataProvider } from '../data-providers/web-sql-data-provider';
import { Remult } from '../context';
import { SqlDatabase } from '../data-providers/sql-database';
import { Categories, CategoriesForTesting } from './remult-3-entities';
import { insertFourRows } from './RowProvider.spec';
import { createData } from "./createData";
import { Entity, EntityBase, Field, EntityFilter, FindOptions, Repository, Fields } from '../remult3';
import { InMemoryDataProvider } from '../data-providers/in-memory-database';
import { customUrlToken, Filter } from '../filter/filter-interfaces';
import { RestDataProvider } from '../data-providers/rest-data-provider';
import { DataApi } from '../data-api';

import { ArrayEntityDataProvider } from '../data-providers/array-entity-data-provider';
import { ClassType } from '../../classType';
import { CustomSqlFilterBuilder, dbNamesOf } from '../filter/filter-consumer-bridge-to-sql-request';
import { entityForrawFilter } from './entityForCustomFilter';


describe("test where stuff", () => {

    let repo: Repository<CategoriesForTesting>;
    beforeAll(async done => {
        [repo] = await insertFourRows();
        done();
    });
    it("test in statement", async () => {
        expect(await repo.count({ id: [undefined] })).toBe(0);
        expect(await repo.count({ id: [1, undefined, 3] })).toBe(2);
    });

    it("test and", async () => {
        expect(await repo.count({ categoryName: 'yoni' })).toBe(1);
        expect(await repo.count({ categoryName: { $gte: 'yoni' } })).toBe(1);
        expect(await repo.count({ id: 1 })).toBe(1);
        expect(await repo.count({ id: 1, categoryName: 'yoni' })).toBe(0);
        expect(await repo.count({ id: 1, $and: [{ categoryName: 'yoni' }] })).toBe(0);
        expect(await repo.count({ $and: [{ id: 1 }, { categoryName: 'yoni' }] })).toBe(0);
    });
    it("test two values", async () => {
        expect(await repo.count({ $and: [{ id: 1 }, { id: 2 }] })).toBe(0);
    });
    it("test two values", async () => {
        const json = await Filter.fromEntityFilter(repo.metadata, { $and: [{ id: 1 }, { id: 2 }] }).toJson();
        
        expect(await repo.count(Filter.entityFilterFromJson(repo.metadata, json))).toBe(0);
    });
    it("test in and", async () => {
<<<<<<< HEAD
        const json = await Filter.fromEntityFilter(repo.metadata, { $and: [{ id: [1,2] }, { id: [2] }] }).toJson();
        
=======
        const json = await Filter.fromEntityFilter(repo.metadata, { $and: [{ id: [1, 2] }, { id: [2] }] }).toJson();
        console.log(json);
>>>>>>> 80a3acca
        expect(await repo.count(Filter.entityFilterFromJson(repo.metadata, json))).toBe(1);
    });

    it("test basics", async () => {
        let fo: FindOptions<CategoriesForTesting> = {
            where: { id: { ">=": 2 } }
        };
        expect(await repo.count({ id: { $lte: 3 }, $and: [fo.where] })).toBe(2);
        expect(await repo.count({ id: { $lte: 3 }, $and: [fo.where] })).toBe(2);
        expect(await repo.count({ $and: [fo.where], id: { $lte: 3 } })).toBe(2);
        expect(await repo.count({ id: { $lte: 3 }, $and: [fo.where] })).toBe(2);
    });
    it("test basics_2", async () => {
        let fo: FindOptions<CategoriesForTesting> = {
            where: { id: { $gte: 2 } }
        };
        expect(await repo.count({ id: { $lte: 3 }, $and: [fo.where, undefined] })).toBe(2);
    });
    it("test basics_2_2", async () => {
        let fo: FindOptions<CategoriesForTesting> = {
            where: { id: { ">=": 2 } }
        };
        expect(await repo.count({ id: { $lte: 3 }, $and: [fo.where] })).toBe(2);
    });
    it("test basics_2_3", async () => {
        let fo: FindOptions<CategoriesForTesting> = {
            where: { id: { ">=": 2 } }
        };
        expect(await repo.count({ id: { $lte: 3 }, $and: [fo.where] })).toBe(2);
    });
    it("test basics_2_1", async () => {
        let fo: FindOptions<CategoriesForTesting> = {
            where: { id: { $gte: 2 } }
        };
        expect(await repo.count({ id: { $lte: 3 }, $and: [fo.where, undefined] })).toBe(2);
    });
    it("test basics_3", async () => {
        let fo: FindOptions<CategoriesForTesting> = {
            where: { id: { ">=": 2 } }
        };
        expect(await repo.count({ id: { $lte: 3 }, $and: [fo.where] })).toBe(2);
    });


});



describe("custom filter", () => {
    it("test that it works", async () => {
        let c = new Remult().repo(entityForrawFilter, new InMemoryDataProvider());
        for (let id = 0; id < 5; id++) {
            await c.create({ id }).save();
        }
        expect(await (c.count(entityForrawFilter.filter({ oneAndThree: true }))))
            .toBe(2);
    });
    it("works with serialize filter", async () => {
        let z = entityForrawFilter.oneAndThree();
        let c = new Remult().repo(entityForrawFilter, new InMemoryDataProvider());

        let json = (await Filter.fromEntityFilter(c.metadata, entityForrawFilter.oneAndThree())).toJson();

        expect(json).toEqual({
            $custom$oneAndThree: {}
        });
        let json3 = Filter.entityFilterToJson(c.metadata, Filter.entityFilterFromJson(c.metadata, json));
        expect(json3).toEqual(json);
    })

    it("test that it works", () =>
        testRestDb(async ({ remult }) => {
            let c = remult.repo(entityForrawFilter);
            for (let id = 0; id < 5; id++) {
                await c.create({ id }).save();
            }
            expect(await (c.count(entityForrawFilter.oneAndThree()))).toBe(2);
            expect((await (c.findFirst(entityForrawFilter.testNumericValue(2)))).id).toBe(2);
            expect((await (c.findFirst(entityForrawFilter.testObjectValue({ val: 2 })))).id).toBe(2);
        })

    );
    ;
    it("test that it works with sql", async () => {
        let w = new WebSqlDataProvider("testWithFilter");

        let c = new Remult().repo(entityForrawFilter, new SqlDatabase(w));
        await w.dropTable(c.metadata);
        for (let id = 0; id < 5; id++) {
            await c.create({ id }).save();
        }
        const e = await dbNamesOf(c.metadata);
        expect(await (c.count(SqlDatabase.rawFilter(async x => x.sql = e.id + ' in (' + x.addParameterAndReturnSqlToken(1) + "," + x.addParameterAndReturnSqlToken(3, c.metadata.fields.id) + ")"))))
            .toBe(2);
        expect(await (c.count(entityForrawFilter.filter({ dbOneOrThree: true })))).toBe(2);
    });
    it("test that it works with arrayFilter", async () => {


        let c = new Remult().repo(entityForrawFilter, new InMemoryDataProvider());
        for (let id = 0; id < 5; id++) {
            await c.create({ id }).save();
        }
        expect(await (c.count(ArrayEntityDataProvider.rawFilter(x => x.id == 1 || x.id == 3))))
            .toBe(2);
        expect(await (c.count(entityForrawFilter.filter({ dbOneOrThree: true })))).toBe(2);
    });
    it("test or and promise in translate", async () => {
        let c = new Remult().repo(entityForrawFilter, new InMemoryDataProvider());
        for (let id = 0; id < 5; id++) {
            await c.create({ id }).save();
        }
        "".toString();
        expect(await (c.count({
            $or: [entityForrawFilter.filter({ dbOneOrThree: true }), { id: 4 }]
        }))).toBe(3);
    });
    it("test sent in api", async () => {
        let ok = new Done();
        let z = new RestDataProvider(() => ({
            httpClient: {
<<<<<<< HEAD
            delete: ()=>undefined,
            get: async (url) => {
                ok.ok();
                expect(url).toBe('/entityForCustomFilter?%24custom%24filter=%7B%22oneAndThree%22%3Atrue%7D&__action=count');
                return { count: 0 }

            },
            post: ()=>undefined,
            put: ()=>undefined,
        },url:''}));
=======
                delete: () => undefined,
                get: async (url) => {
                    ok.ok();
                    expect(url).toBe('/entityForrawFilter?__action=count&%24custom%24filter=%7B%22oneAndThree%22%3Atrue%7D');
                    return { count: 0 }

                },
                post: () => undefined,
                put: () => undefined,
            }, url: ''
        }));
>>>>>>> 80a3acca
        let c = new Remult();
        c.dataProvider = (z);
        await c.repo(entityForrawFilter).count(entityForrawFilter.filter({ oneAndThree: true }));
        ok.test();
    });

    it("test that api reads custom correctly", async () => {
        let remult = new Remult();
        remult.dataProvider = (new InMemoryDataProvider());
        let c = remult.repo(entityForrawFilter);
        for (let id = 0; id < 5; id++) {
            await c.create({ id }).save();
        }
        var api = new DataApi(c, remult);
        let t = new TestDataApiResponse();
        let d = new Done();
        t.success = data => {
            expect(data.count).toBe(2);
            d.ok();
        };
        await api.count(t, {
            get: x => {
                if (x == customUrlToken + "filter")
                    return "{\"oneAndThree\":true}";
                return undefined;
            }
        });
        d.test();
    });
    it("test that api reads custom correctly 2", async () => {
        let remult = new Remult();
        remult.dataProvider = (new InMemoryDataProvider());
        let c = remult.repo(entityForrawFilter);
        for (let id = 0; id < 5; id++) {
            await c.create({ id }).save();
        }
        var api = new DataApi(c, remult);
        let t = new TestDataApiResponse();
        let d = new Done();
        t.success = data => {
            expect(data.count).toBe(2);
            d.ok();
        };
        await api.count(t, {
            get: x => {
                if (x == customUrlToken)
                    return;
                return undefined;
            }
        }, {
            "$custom$filter":
            {
                "oneAndThree": true
            }
        }
        );
        d.test();
    });
    it("test that api reads custom correctly 3", async () => {
        let remult = new Remult();
        remult.dataProvider = (new InMemoryDataProvider());
        let c = remult.repo(entityForrawFilter);
        for (let id = 0; id < 5; id++) {
            await c.create({ id }).save();
        }
        var api = new DataApi(c, remult);
        let t = new TestDataApiResponse();
        let d = new Done();
        t.success = data => {
            expect(data.count).toBe(2);
            d.ok();
        };
        await api.count(t, {
            get: x => {
                if (x == customUrlToken)
                    return;
                return undefined;
            }
        }, {
            "$custom$filter":
            {
                "oneAndThree": true
            }
        }

        );
        d.test();
    });
    it("test that api reads custom correctly and translates to db", async () => {
        let remult = new Remult();
        remult.dataProvider = (new InMemoryDataProvider());
        let c = remult.repo(entityForrawFilter);
        for (let id = 0; id < 5; id++) {
            await c.create({ id }).save();
        }
        var api = new DataApi(c, remult);
        let t = new TestDataApiResponse();
        let d = new Done();
        t.success = data => {
            expect(data.count).toBe(2);
            d.ok();
        };
        await api.count(t, {
            get: x => {
                if (x == customUrlToken + "filter")
                    return "{\"dbOneOrThree\":true}";
                return undefined;
            }
        });
        d.test();
    });

});




declare type Draft<T> = WritableDraft<T>;
declare type WritableDraft<T> = {
    -readonly [K in keyof T]: Draft<T[K]>;
};
declare type SliceCaseReducers<State> = {

    [K: string]: (state: Draft<State>) => State;
};
function x<CaseReducers extends SliceCaseReducers<{ test?: WritableDraft<entityForrawFilter>[]; }>>(what: CaseReducers) {
}
//reproduce typescript bug with recursive types
x<{
    addComment: (state: WritableDraft<{
        test?: entityForrawFilter[];
    }>) => {
        test: WritableDraft<entityForrawFilter>[];
    };
}>({} as any);



@Entity('tasks')
class task extends EntityBase {
    @Fields.string()
    title: string = '';
    @Fields.boolean()
    completed: boolean = false;
}


@Entity('taskWithNull')
class taskWithNull extends EntityBase {
    @Fields.string()
    title: string = '';
    @Fields.boolean({ allowNull: true })
    completed: boolean;
}
describe("missing fields are added in array column", async () => {
    it("not allow null", async () => {
        let db = new InMemoryDataProvider();
        db.rows['tasks'] = [{
            title: 't1'
        },
        {
            title: 't2',
            completed: true
        },
        {
            title: 't3'
        }]
        let r = new Remult();

        r.dataProvider = (db);
        let rep = r.repo(task);
        expect((await rep.find({ orderBy: { completed: "asc", title: 'asc' } })).map(x => x.title)).toEqual(["t1", "t3", "t2"]);
        expect(await rep.count({ completed: false })).toBe(2);
        let t = (await rep.findFirst({ title: 't1' }));
        expect(t.completed).toBe(false);
        t.completed = undefined;
        await t.save();
        expect(t.completed).toBe(false);
        t.completed = null;
        await t.save();
        expect(t.completed).toBe(false);
        t = rep.create({ title: '4' });
        await t.save();
        expect(t.completed).toBe(false);

    });
    it("allow  null", async () => {
        let db = new InMemoryDataProvider();
        db.rows['taskWithNull'] = [{
            title: 't1'
        },
        {
            title: 't2',
            completed: true
        },
        {
            title: 't3'
        }]
        let r = new Remult();

        r.dataProvider = (db);
        let rep = r.repo(taskWithNull);
        expect((await rep.find({ orderBy: { completed: "asc", title: "asc" } })).map(x => x.title)).toEqual(["t1", "t3", "t2"]);
        expect(await rep.count({ completed: false })).toBe(0);
        let t = (await rep.findFirst({ title: 't1' }));
        expect(t.completed).toBe(null);
        t.completed = undefined;
        await t.save();
        expect(t.completed).toBe(null);
        t.completed = null;
        await t.save();
        expect(t.completed).toBe(null);
        t = rep.create({ title: '4' });
        await t.save();
        expect(t.completed).toBe(null);

    });
    it("test api with and", () => {
        let x: EntityFilter<taskWithNull> = {
            title: "abc",
            $and: []
        };
        x.$and.push({});
        let y: EntityFilter<taskWithNull> = { $and: [x, x] }
    });
    it("test api with and", () => {
        let x: EntityFilter<taskWithNull> = {

            $and: []
        };
        x.$and.push({});
        let z: EntityFilter<taskWithNull> = x;
    });
});<|MERGE_RESOLUTION|>--- conflicted
+++ resolved
@@ -48,13 +48,8 @@
         expect(await repo.count(Filter.entityFilterFromJson(repo.metadata, json))).toBe(0);
     });
     it("test in and", async () => {
-<<<<<<< HEAD
         const json = await Filter.fromEntityFilter(repo.metadata, { $and: [{ id: [1,2] }, { id: [2] }] }).toJson();
         
-=======
-        const json = await Filter.fromEntityFilter(repo.metadata, { $and: [{ id: [1, 2] }, { id: [2] }] }).toJson();
-        console.log(json);
->>>>>>> 80a3acca
         expect(await repo.count(Filter.entityFilterFromJson(repo.metadata, json))).toBe(1);
     });
 
@@ -176,30 +171,16 @@
         let ok = new Done();
         let z = new RestDataProvider(() => ({
             httpClient: {
-<<<<<<< HEAD
             delete: ()=>undefined,
             get: async (url) => {
                 ok.ok();
-                expect(url).toBe('/entityForCustomFilter?%24custom%24filter=%7B%22oneAndThree%22%3Atrue%7D&__action=count');
+                expect(url).toBe('/entityForrawFilter?%24custom%24filter=%7B%22oneAndThree%22%3Atrue%7D&__action=count');
                 return { count: 0 }
 
             },
             post: ()=>undefined,
             put: ()=>undefined,
         },url:''}));
-=======
-                delete: () => undefined,
-                get: async (url) => {
-                    ok.ok();
-                    expect(url).toBe('/entityForrawFilter?__action=count&%24custom%24filter=%7B%22oneAndThree%22%3Atrue%7D');
-                    return { count: 0 }
-
-                },
-                post: () => undefined,
-                put: () => undefined,
-            }, url: ''
-        }));
->>>>>>> 80a3acca
         let c = new Remult();
         c.dataProvider = (z);
         await c.repo(entityForrawFilter).count(entityForrawFilter.filter({ oneAndThree: true }));
