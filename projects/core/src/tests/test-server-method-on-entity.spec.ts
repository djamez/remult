--- conflicted
+++ resolved
@@ -123,12 +123,8 @@
     it("saves correctly to db", async () => {
 
         actionInfo.runningOnServer = true;
-<<<<<<< HEAD
-        let remult = new Remult(new InMemoryDataProvider());
-=======
         let remult = new Remult();
         remult.dataProvider = (new InMemoryDataProvider());
->>>>>>> 3020c044
         let r = remult.repo(testBoolCreate123);
         let dataApi = new DataApi(r, remult);
         let t = new TestDataApiResponse();
@@ -195,23 +191,15 @@
         ActionTestConfig.db.rows = [];
     });
     it("fix it", async () => {
-<<<<<<< HEAD
-        let remult = new Remult(ActionTestConfig.db);
-=======
-        let remult = new Remult();
-        remult.dataProvider = (ActionTestConfig.db);
->>>>>>> 3020c044
+        let remult = new Remult();
+        remult.dataProvider = (ActionTestConfig.db);
         let a1 = await remult.repo(a).create({ id: 1 }).save();
         let a2 = await remult.repo(a).create({ id: 2 }).save();
         let b1 = await remult.repo(b).create({ id: 11, a: a1 }).save();
         let b2 = await remult.repo(b).create({ id: 12, a: a2 }).save();
         let c1 = await remult.repo(c).create({ id: 21, b: b1 }).save();
-<<<<<<< HEAD
-        remult = new Remult(ActionTestConfig.db);//clear the cache;
-=======
         remult = new Remult();//clear the cache;
         remult.dataProvider = (ActionTestConfig.db);
->>>>>>> 3020c044
 
         let r = await c1.doIt();
         expect(r).toBe(2);
@@ -219,23 +207,15 @@
         expect(c1.b.a.id).toBe(2);
     });
     it("fix it new row", async () => {
-<<<<<<< HEAD
-        let remult = new Remult(ActionTestConfig.db);
-=======
-        let remult = new Remult();
-        remult.dataProvider = (ActionTestConfig.db);
->>>>>>> 3020c044
+        let remult = new Remult();
+        remult.dataProvider = (ActionTestConfig.db);
         let a1 = await remult.repo(a).create({ id: 1 }).save();
         let a2 = await remult.repo(a).create({ id: 2 }).save();
         let b1 = await remult.repo(b).create({ id: 11, a: a1 }).save();
         let b2 = await remult.repo(b).create({ id: 12, a: a2 }).save();
 
-<<<<<<< HEAD
-        remult = new Remult(ActionTestConfig.db);//clear the cache;
-=======
         remult = new Remult();//clear the cache;
         remult.dataProvider = (ActionTestConfig.db);
->>>>>>> 3020c044
         let c1 = await remult.repo(c).create({ id: 21, b: b1 })
         let r = await c1.doIt();
         expect(r).toBe(2);
@@ -243,23 +223,15 @@
         expect(c1.b.a.id).toBe(2);
     });
     it("fix it change value", async () => {
-<<<<<<< HEAD
-        let remult = new Remult(ActionTestConfig.db);
-=======
-        let remult = new Remult();
-        remult.dataProvider = (ActionTestConfig.db);
->>>>>>> 3020c044
+        let remult = new Remult();
+        remult.dataProvider = (ActionTestConfig.db);
         let a1 = await remult.repo(a).create({ id: 1 }).save();
         let a2 = await remult.repo(a).create({ id: 2 }).save();
         let b1 = await remult.repo(b).create({ id: 11, a: a1 }).save();
         let b2 = await remult.repo(b).create({ id: 12, a: a2 }).save();
         let c1 = await remult.repo(c).create({ id: 21, b: b1 }).save();
-<<<<<<< HEAD
-        remult = new Remult(ActionTestConfig.db);//clear the cache;
-=======
         remult = new Remult();//clear the cache;
         remult.dataProvider = (ActionTestConfig.db);
->>>>>>> 3020c044
         c1 = await remult.repo(c).findId(21);
         c1.b = b2;
         let r = await c1.doIt2();
