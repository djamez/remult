--- conflicted
+++ resolved
@@ -1,8 +1,3 @@
-<<<<<<< HEAD
-import type { OmitEB } from './remult3.js'
-
-=======
->>>>>>> 267a1b08
 type Decorator<T = any> = (a: T, b: string, c?: any) => void
 type Decorators<T> = T extends new (...args: any[]) => infer R
   ? { [K in keyof R]?: Decorator }
