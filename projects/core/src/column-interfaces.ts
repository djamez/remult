<<<<<<< HEAD
import type { ClassType } from '../classType.js'
import type { Allowed, AllowedForInstance } from './context.js'
import type { EntityMetadata, FieldRef, OmitEB } from './remult3/remult3.js'
=======
import type { ClassType } from '../classType'
import type { Allowed, AllowedForInstance } from './context'
import type {
  EntityMetadata,
  FieldRef,
  LifecycleEvent,
} from './remult3/remult3'
>>>>>>> 267a1b08

export interface FieldOptions<entityType = any, valueType = any> {
  /** A human readable name for the field. Can be used to achieve a consistent caption for a field throughout the app
   * @example
   * <input placeholder={taskRepo.metadata.fields.title.caption}/>
   */
  caption?: string
  /** If it can store null in the database */
  allowNull?: boolean
  /** If this field data is included in the api.
   * @see [allowed](http://remult.dev/docs/allowed.html)*/
  includeInApi?: AllowedForInstance<entityType>
  /** If this field data can be updated in the api.
   * @see [allowed](http://remult.dev/docs/allowed.html)*/
  allowApiUpdate?: AllowedForInstance<entityType>
  /** An arrow function that'll be used to perform validations on it
   * @example
   * @Fields.string({
   *   validate: Validators.required
   * })
   * @example
   * @Fields.string<Task>({
   *    validate: task=>{
   *      if (task.title.length<3)
   *          throw "Too Short";
   *   }
   * })
   * @example
   * @Fields.string({
   *    validate: (_, fieldRef)=>{
   *      if (fieldRef.value.length<3)
   *          fieldRef.error = "Too Short";
   *   }
   * })
   */
  validate?:
    | ((
        entity: entityType,
        fieldRef: FieldRef<entityType, valueType>,
      ) => any | Promise<any>)
    | ((
        entity: entityType,
        fieldRef: FieldRef<entityType, valueType>,
      ) => any | Promise<any>)[]

  /** Will be fired before this field is saved to the server/database */
  saving?: (
    entity: entityType,
    fieldRef: FieldRef<entityType, valueType>,
    e: LifecycleEvent<entityType>,
  ) => any | Promise<any>
  /**  An expression that will determine this fields value on the backend and be provided to the front end*/
  serverExpression?: (entity: entityType) => valueType | Promise<valueType>
  /** The name of the column in the database that holds the data for this field. If no name is set, the key will be used instead.
   * Be aware that if you are using postgres and want to keep your casing, you have to escape your string with double quotes.
   * @example
   *
   * @Fields.string({ dbName: '"userName"'})
   * userName=''
   */
  dbName?: string
  /** Used or fields that are based on an sql expressions, instead of a physical table column
   * @example
   *
   * @Fields.integer({
   *   sqlExpression:e=> 'length(title)'
   * })
   * titleLength = 0;
   * @Fields.string()
   * title='';
   */
  sqlExpression?:
    | string
    | ((entity: EntityMetadata<entityType>) => string | Promise<string>)
  /** For fields that shouldn't be part of an update or insert statement */
  dbReadOnly?: boolean
  /** The value converter to be used when loading and saving this field */
  valueConverter?: ValueConverter<valueType>

  /** an arrow function that translates the value to a display value */
  displayValue?: (entity: entityType, value: valueType) => string
  /** an arrow function that determines the default value of the field, when the entity is created using the `repo.create` method */
  defaultValue?: (entity: entityType) => valueType | Promise<valueType>

  /** The html input type for this field */
  inputType?: string
  /**
   * @deprecated The 'lazy' option is deprecated and will be removed in future versions.
   * Use 'Relations.toOne' instead.
   *
   * Example usage:
   * ```
   * // Deprecated usage with 'lazy' option
   * @Field(() => Customer, { lazy: true })
   * customer?: Customer;
   *
   * // Preferred usage with 'Relations.toOne'
   * @Relations.toOne(() => Customer)
   * customer?: Customer;
   * ```
   */
  lazy?: boolean
  /** The value type for this field */
  valueType?: any
  /** The entity type to which this field belongs */
  target?: ClassType<entityType> //confusing it'll sometime reference an entity/controller and sometype the datatype iteslf
  /** The key to be used for this field */
  key?: string
}
/**Metadata for a `Field`, this metadata can be used in the user interface to provide a richer UI experience */
export interface FieldMetadata<valueType = any, entityType = any> {
  /** The field's member name in an object.
   * @example
   * const taskRepo = remult.repo(Task);
   * console.log(taskRepo.metadata.fields.title.key);
   * // result: title
   */
  readonly key: string
  /** A human readable caption for the field. Can be used to achieve a consistent caption for a field throughout the app
   * @example
   * <input placeholder={taskRepo.metadata.fields.title.caption}/>
   */
  readonly caption: string
  /** The field's value type (number,string etc...) */
  readonly valueType: any
  /** The options sent to this field's decorator */
  readonly options: FieldOptions
  /** The `inputType` relevant for this field, determined by the options sent to it's decorator and the valueConverter in these options */
  readonly inputType: string
  /** if null is allowed for this field */
  readonly allowNull: boolean
  /** The class that contains this field
   * @example
   * const taskRepo = remult.repo(Task);
   * Task == taskRepo.metadata.fields.title.target //will return true
   */
  readonly target: ClassType<valueType>
  /** Returns the dbName - based on it's `dbName` option and it's `sqlExpression` option */
  getDbName(): Promise<string>
  /** Indicates if this field is based on a server express */
  readonly isServerExpression: boolean
  /** indicates that this field should only be included in select statement, and excluded from update or insert. useful for db generated ids etc... */
  readonly dbReadOnly: boolean
  /** the Value converter for this field */
  readonly valueConverter: Required<ValueConverter<valueType>>
  /** Get the display value for a specific item
   * @example
   * repo.fields.createDate.displayValue(task) //will display the date as defined in the `displayValue` option defined for it.
   */
  displayValue(item: Partial<entityType>): string
  apiUpdateAllowed(item?: Partial<entityType>): boolean
  includedInApi(item?: Partial<entityType>): boolean
  /** Adapts the value for usage with html input
   * @example
   * @Fields.dateOnly()
   * birthDate = new Date(1976,5,16)
   * //...
   * input.value = repo.fields.birthDate.toInput(person) // will return '1976-06-16'
   */
  toInput(value: valueType, inputType?: string): string
  /** Adapts the value for usage with html input
   * @example
   * @Fields.dateOnly()
   * birthDate = new Date(1976,5,16)
   * //...
   * person.birthDate = repo.fields.birthDate.fromInput(personFormState) // will return Date
   */
  fromInput(inputValue: string, inputType?: string): valueType
}
export interface ValueConverter<valueType> {
  fromJson?(val: any): valueType
  toJson?(val: valueType): any
  fromDb?(val: any): valueType
  toDb?(val: valueType): any
  toInput?(val: valueType, inputType?: string): string
  fromInput?(val: string, inputType?: string): valueType
  displayValue?(val: valueType): string
  readonly fieldTypeInDb?: string
  readonly inputType?: string
}

export declare type FieldValidator<entityType = any, valueType = any> = (
  entity: entityType,
  fieldRef: FieldRef<entityType, valueType>,
) => void | Promise<void>

export declare type ValueOrExpression<valueType> = valueType | (() => valueType)

export function valueOrExpressionToValue<valueType>(
  f: ValueOrExpression<valueType>,
): valueType {
  if (typeof f === 'function') {
    let x = f as any
    return x()
  }
  return <valueType>f
}

export interface ValueListItem {
  id?: any
  caption?: any
}<|MERGE_RESOLUTION|>--- conflicted
+++ resolved
@@ -1,16 +1,10 @@
-<<<<<<< HEAD
 import type { ClassType } from '../classType.js'
 import type { Allowed, AllowedForInstance } from './context.js'
-import type { EntityMetadata, FieldRef, OmitEB } from './remult3/remult3.js'
-=======
-import type { ClassType } from '../classType'
-import type { Allowed, AllowedForInstance } from './context'
 import type {
   EntityMetadata,
   FieldRef,
   LifecycleEvent,
-} from './remult3/remult3'
->>>>>>> 267a1b08
+} from './remult3/remult3.js'
 
 export interface FieldOptions<entityType = any, valueType = any> {
   /** A human readable name for the field. Can be used to achieve a consistent caption for a field throughout the app
