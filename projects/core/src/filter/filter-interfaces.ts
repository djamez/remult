--- conflicted
+++ resolved
@@ -1,22 +1,14 @@
-<<<<<<< HEAD
 import type { FieldMetadata } from '../column-interfaces.js'
 import type { Remult } from '../context.js'
-import type { EntityFilter, EntityMetadata } from '../remult3/remult3.js'
-
-import { getEntityRef, getEntitySettings } from '../remult3/getEntityRef.js'
-=======
-import type { FieldMetadata } from '../column-interfaces'
-import type { Remult } from '../context'
 import type {
   EntityFilter,
   EntityMetadata,
   FieldsMetadata,
   RelationOptions,
-} from '../remult3/remult3'
-
-import { getEntityRef, getEntitySettings } from '../remult3/getEntityRef'
-import { getRelationInfo } from '../remult3/relationInfoMember'
->>>>>>> 267a1b08
+} from '../remult3/remult3.js'
+
+import { getEntityRef, getEntitySettings } from '../remult3/getEntityRef.js'
+import { getRelationInfo } from '../remult3/relationInfoMember.js'
 
 export class Filter {
   constructor(private apply: (add: FilterConsumer) => void) {}
