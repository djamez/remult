--- conflicted
+++ resolved
@@ -1,10 +1,5 @@
-<<<<<<< HEAD
 import type { FieldMetadata } from '../column-interfaces.js'
-import type { Remult } from '../context.js'
-=======
-import type { FieldMetadata } from '../column-interfaces'
-import { Remult } from '../context'
->>>>>>> a90356ad
+import { Remult } from '../context.js'
 import type {
   EntityFilter,
   EntityMetadata,
