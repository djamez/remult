import type { FieldMetadata } from '../column-interfaces.js'
import { SqlDatabase } from '../data-providers/sql-database.js'
import type {
  EntityMetadataOverloads,
  RepositoryOverloads,
<<<<<<< HEAD
} from '../remult3/RepositoryImplementation.js'
import { getEntityMetadata } from '../remult3/RepositoryImplementation.js'
import type { EntityFilter, OmitEB } from '../remult3/remult3.js'
import type { SqlCommandWithParameters } from '../sql-command.js'
import type { Filter, FilterConsumer } from './filter-interfaces.js'
=======
} from '../remult3/RepositoryImplementation'
import { getEntityMetadata } from '../remult3/RepositoryImplementation'
import type { EntityFilter, MembersOnly } from '../remult3/remult3'
import type { SqlCommandWithParameters } from '../sql-command'
import type { Filter, FilterConsumer } from './filter-interfaces'
>>>>>>> 267a1b08

export class FilterConsumerBridgeToSqlRequest implements FilterConsumer {
  private where = ''
  _addWhere = true
  promises: Promise<void>[] = []
  async resolveWhere() {
    while (this.promises.length > 0) {
      let p = this.promises
      this.promises = []
      for (const pr of p) {
        await pr
      }
    }
    return this.where
  }

  constructor(
    private r: SqlCommandWithParameters,
    private nameProvider: EntityDbNamesBase,
  ) {}

  custom(key: string, customItem: any): void {
    throw new Error('Custom filter should be translated before it gets here')
  }

  or(orElements: Filter[]) {
    let statement = ''
    this.promises.push(
      (async () => {
        for (const element of orElements) {
          let f = new FilterConsumerBridgeToSqlRequest(
            this.r,
            this.nameProvider,
          )
          f._addWhere = false
          element.__applyToConsumer(f)
          let where = await f.resolveWhere()
          if (!where) return //since if any member of or is empty, then the entire or is irrelevant
          if (where.length > 0) {
            if (statement.length > 0) {
              statement += ' or '
            }
            if (orElements.length > 1) {
              statement += '(' + where + ')'
            } else statement += where
          }
        }
        this.addToWhere('(' + statement + ')')
      })(),
    )
  }
  isNull(col: FieldMetadata): void {
    this.promises.push(
      (async () =>
        this.addToWhere(this.nameProvider.$dbNameOf(col) + ' is null'))(),
    )
  }
  isNotNull(col: FieldMetadata): void {
    this.promises.push(
      (async () =>
        this.addToWhere(this.nameProvider.$dbNameOf(col) + ' is not null'))(),
    )
  }
  isIn(col: FieldMetadata, val: any[]): void {
    this.promises.push(
      (async () => {
        if (val && val.length > 0)
          this.addToWhere(
            this.nameProvider.$dbNameOf(col) +
              ' in (' +
              val
                .map((x) =>
                  this.r.addParameterAndReturnSqlToken(
                    col.valueConverter.toDb(x),
                  ),
                )
                .join(',') +
              ')',
          )
        else this.addToWhere('1 = 0 /*isIn with no values*/')
      })(),
    )
  }
  isEqualTo(col: FieldMetadata, val: any): void {
    this.add(col, val, '=')
  }
  isDifferentFrom(col: FieldMetadata, val: any): void {
    this.add(col, val, '<>')
  }
  isGreaterOrEqualTo(col: FieldMetadata, val: any): void {
    this.add(col, val, '>=')
  }
  isGreaterThan(col: FieldMetadata, val: any): void {
    this.add(col, val, '>')
  }
  isLessOrEqualTo(col: FieldMetadata, val: any): void {
    this.add(col, val, '<=')
  }
  isLessThan(col: FieldMetadata, val: any): void {
    this.add(col, val, '<')
  }
  public containsCaseInsensitive(col: FieldMetadata, val: any): void {
    this.promises.push(
      (async () => {
        this.addToWhere(
          'lower (' +
            this.nameProvider.$dbNameOf(col) +
            ") like lower ('%" +
            val.replace(/'/g, "''") +
            "%')",
        )
      })(),
    )
  }
  public notContainsCaseInsensitive(col: FieldMetadata, val: any): void {
    this.promises.push(
      (async () => {
        this.addToWhere(
          'not lower (' +
            this.nameProvider.$dbNameOf(col) +
            ") like lower ('%" +
            val.replace(/'/g, "''") +
            "%')",
        )
      })(),
    )
  }

  private add(col: FieldMetadata, val: any, operator: string) {
    this.promises.push(
      (async () => {
        let x =
          this.nameProvider.$dbNameOf(col) +
          ' ' +
          operator +
          ' ' +
          this.r.addParameterAndReturnSqlToken(col.valueConverter.toDb(val))
        this.addToWhere(x)
      })(),
    )
  }

  private addToWhere(x: string) {
    if (this.where.length == 0) {
      if (this._addWhere) this.where += ' where '
    } else this.where += ' and '
    this.where += x
  }
  databaseCustom(databaseCustom: CustomSqlFilterObject): void {
    this.promises.push(
      (async () => {
        if (databaseCustom?.buildSql) {
          let item = new CustomSqlFilterBuilder(this.r)
          await databaseCustom.buildSql(item)
          if (item.sql) {
            this.addToWhere('(' + item.sql + ')')
          }
        }
      })(),
    )
  }
}
export type CustomSqlFilterBuilderFunction = (
  builder: CustomSqlFilterBuilder,
) => void | Promise<any>
export interface CustomSqlFilterObject {
  buildSql: CustomSqlFilterBuilderFunction
}
export class CustomSqlFilterBuilder {
  constructor(private r: SqlCommandWithParameters) {}
  sql: string = ''
  addParameterAndReturnSqlToken<valueType>(
    val: valueType,
    field?: FieldMetadata<valueType>,
  ): string {
    if (field) val = field.valueConverter.toDb(val)
    return this.r.addParameterAndReturnSqlToken(val)
  }
  async filterToRaw<entityType>(
    repo: RepositoryOverloads<entityType>,
    condition: EntityFilter<entityType>,
  ) {
    return SqlDatabase.filterToRaw(repo, condition, this)
  }
}

export function isDbReadonly<entityType>(
  field: FieldMetadata,
  dbNames: EntityDbNames<entityType>,
) {
  return (
    field.dbReadOnly ||
    field.isServerExpression ||
    dbNames.$dbNameOf(field) != field.options.dbName
  )
}

export declare type EntityDbNamesBase = {
  $entityName: string
  $dbNameOf(field: FieldMetadata<any> | string): string
  toString(): string
}
export declare type EntityDbNames<entityType> = {
  [Properties in keyof Required<MembersOnly<entityType>>]: string
} & EntityDbNamesBase

export async function dbNamesOf<entityType>(
  repo: EntityMetadataOverloads<entityType>,
): Promise<EntityDbNames<entityType>> {
  var meta = getEntityMetadata(repo)

  const result: EntityDbNamesBase = {
    $entityName: await meta.getDbName(),
    toString: () => result.$entityName,
    $dbNameOf: (field: FieldMetadata | string) => {
      var key: string
      if (typeof field === 'string') key = field
      else key = field.key
      return result[key]
    },
  }
  for (const field of meta.fields) {
    result[field.key] = await field.getDbName()
  }
  return result as EntityDbNames<entityType>
}<|MERGE_RESOLUTION|>--- conflicted
+++ resolved
@@ -3,19 +3,11 @@
 import type {
   EntityMetadataOverloads,
   RepositoryOverloads,
-<<<<<<< HEAD
 } from '../remult3/RepositoryImplementation.js'
 import { getEntityMetadata } from '../remult3/RepositoryImplementation.js'
-import type { EntityFilter, OmitEB } from '../remult3/remult3.js'
+import type { EntityFilter, MembersOnly } from '../remult3/remult3.js'
 import type { SqlCommandWithParameters } from '../sql-command.js'
 import type { Filter, FilterConsumer } from './filter-interfaces.js'
-=======
-} from '../remult3/RepositoryImplementation'
-import { getEntityMetadata } from '../remult3/RepositoryImplementation'
-import type { EntityFilter, MembersOnly } from '../remult3/remult3'
-import type { SqlCommandWithParameters } from '../sql-command'
-import type { Filter, FilterConsumer } from './filter-interfaces'
->>>>>>> 267a1b08
 
 export class FilterConsumerBridgeToSqlRequest implements FilterConsumer {
   private where = ''
