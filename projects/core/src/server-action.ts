import 'reflect-metadata'
import type { packedRowInfo } from './__EntityValueProvider.js'
import { buildRestDataProvider } from './buildRestDataProvider.js'
import type { FieldOptions } from './column-interfaces.js'
import type { AllowedForInstance, ControllerOptions } from './context.js'
import {
  ClassHelper,
  Remult,
  allEntities,
  classHelpers,
  doTransaction,
  isBackend,
  setControllerSettings,
} from './context.js'
import type { DataApiResponse } from './data-api.js'
import type {
  DataProvider,
  RestDataProviderHttpProvider,
} from './data-interfaces.js'
import { SqlDatabase } from './data-providers/sql-database.js'
import { remult } from './remult-proxy.js'
import type {
  controllerRefImpl,
  rowHelperImplementation,
} from './remult3/RepositoryImplementation.js'
import {
  decorateColumnSettings,
  getControllerRef,
<<<<<<< HEAD
} from './remult3/RepositoryImplementation.js'
import { getEntityRef, getEntitySettings } from './remult3/getEntityRef.js'
import { actionInfo, serverActionField } from './server-action-info.js'
=======
} from './remult3/RepositoryImplementation'
import { getEntityRef, getEntitySettings } from './remult3/getEntityRef'
import { actionInfo, serverActionField } from './server-action-info'
import { checkTarget } from './remult3/Fields'
>>>>>>> 267a1b08

interface inArgs {
  args: any[]
}
interface result {
  data: any
}
export abstract class Action<inParam, outParam> implements ActionInterface {
  constructor(
    private actionUrl: string,
    private queue: boolean,
    private allowed: AllowedForInstance<any>,
  ) {}

  static apiUrlForJobStatus = 'jobStatusInQueue'
  async run(
    pIn: inParam,
    baseUrl?: string,
    http?: RestDataProviderHttpProvider,
  ): Promise<outParam> {
    if (baseUrl === undefined) baseUrl = remult.apiClient.url
    if (!http) http = buildRestDataProvider(remult.apiClient.httpClient)

    let r = await http.post(baseUrl + '/' + this.actionUrl, pIn)
    let p: jobWasQueuedResult = r
    if (p && p.queuedJobId) {
      let progress = actionInfo.startBusyWithProgress()
      try {
        let runningJob: queuedJobInfoResponse
        await actionInfo.runActionWithoutBlockingUI(async () => {
          while (!runningJob || !runningJob.done) {
            if (runningJob)
              await new Promise((res) =>
                setTimeout(() => {
                  res(undefined)
                }, 200),
              )
            runningJob = await http.post(
              baseUrl + '/' + Action.apiUrlForJobStatus,
              { queuedJobId: r.queuedJobId },
            )
            if (runningJob.progress) {
              progress.progress(runningJob.progress)
            }
          }
        })
        if (runningJob.error) throw runningJob.error
        progress.progress(1)
        return runningJob.result
      } finally {
        progress.close()
      }
    } else return r
  }
  doWork: (
    args: any[],
    self: any,
    baseUrl?: string,
    http?: RestDataProviderHttpProvider,
  ) => Promise<any>

  protected abstract execute(
    info: inParam,
    req: Remult,
    res: DataApiResponse,
  ): Promise<outParam>

  __register(
    reg: (
      url: string,
      queue: boolean,
      allowed: AllowedForInstance<any>,
      what: (data: any, req: Remult, res: DataApiResponse) => void,
    ) => void,
  ) {
    reg(this.actionUrl, this.queue, this.allowed, async (d, req, res) => {
      try {
        var r = await this.execute(d, req, res)
        res.success(r)
      } catch (err) {
        if (err.isForbiddenError)
          // got a problem in next with instance of ForbiddenError  - so replaced it with this bool
          res.forbidden()
        else res.error(err)
      }
    })
  }
}
export class ForbiddenError extends Error {
  constructor() {
    super('Forbidden')
  }
  isForbiddenError: true = true
}

export class myServerAction extends Action<inArgs, result> {
  constructor(
    name: string,
    private types: any[],
    private options: BackendMethodOptions<any>,
    public originalMethod: (args: any[]) => any,
  ) {
    super(name, options.queue, options.allowed)
  }

  protected async execute(
    info: inArgs,
    remult: Remult,
    res: DataApiResponse,
  ): Promise<result> {
    let result = { data: {} }
    let ds = remult.dataProvider
    await doTransaction(remult, async () => {
      if (!remult.isAllowedForInstance(undefined, this.options.allowed))
        throw new ForbiddenError()

      info.args = await prepareReceivedArgs(
        this.types,
        info.args,
        remult,
        ds,
        res,
      )
      try {
        result.data = await this.originalMethod(info.args)
      } catch (err) {
        throw err
      }
    })
    return result
  }
}
export interface BackendMethodOptions<type> {
  /**Determines when this `BackendMethod` can execute, see: [Allowed](https://remult.dev/docs/allowed.html)  */
  allowed: AllowedForInstance<type>
  /** Used to determine the route for the BackendMethod.
   * @example
   * {allowed:true, apiPrefix:'someFolder/'}
   */
  apiPrefix?: string
  /** EXPERIMENTAL: Determines if this method should be queued for later execution */
  queue?: boolean
  /** EXPERIMENTAL: Determines if the user should be blocked while this `BackendMethod` is running*/
  blockUser?: boolean
  paramTypes?: any[]
}

interface serverMethodInArgs {
  args: any[]
  fields?: any
  rowInfo?: packedRowInfo
}
interface serverMethodOutArgs {
  result: any
  fields?: any
  rowInfo?: packedRowInfo
}

const classOptions = new Map<any, ControllerOptions>()
export function Controller(key: string) {
  return function (target, context?: any) {
    let r = target
    classOptions.set(r, { key })
    setControllerSettings(target, { key })

    return target
  }
}

export interface ClassMethodDecoratorContextStub<
  This = unknown,
  Value extends (this: This, ...args: any) => any = (
    this: This,
    ...args: any
  ) => any,
> {
  readonly kind: 'method'
  readonly name: string | symbol
  readonly access: {
    has(object: This): boolean
  }
}

/** Indicates that the decorated methods runs on the backend. See: [Backend Methods](https://remult.dev/docs/backendMethods.html) */
export function BackendMethod<type = any>(options: BackendMethodOptions<type>) {
  return (
    target: any,
    context: ClassMethodDecoratorContextStub<type> | string,
    descriptor?: any,
  ) => {
    const key = typeof context === 'string' ? context : context.name.toString()
    const originalMethod = descriptor ? descriptor.value : target
    let result = originalMethod
    checkTarget(target)
    if (target.prototype !== undefined) {
      var types: any[] = Reflect.getMetadata('design:paramtypes', target, key)
      if (options.paramTypes) types = options.paramTypes
      // if types are undefined - you've forgot to set: "emitDecoratorMetadata":true

      let serverAction = new myServerAction(
        (options?.apiPrefix ? options.apiPrefix + '/' : '') + key,
        types,
        options,
        (args) => originalMethod.apply(undefined, args),
      )
      serverAction.doWork = async (args, self, url, http) => {
        args = prepareArgsToSend(types, args)
        if (options.blockUser === false) {
          return await actionInfo.runActionWithoutBlockingUI(
            async () => (await serverAction.run({ args }, url, http)).data,
          )
        } else return (await serverAction.run({ args }, url, http)).data
      }

      result = async function (...args: any[]) {
        if (!isBackend()) {
          return await serverAction.doWork(args, undefined)
        } else return await originalMethod.apply(this, args)
      }
      registerAction(target, result)
      result[serverActionField] = serverAction
      if (descriptor) {
        descriptor.value = result
        return descriptor
      } else return result
    }

    var types: any[] = Reflect.getMetadata('design:paramtypes', target, key)
    if (options.paramTypes) types = options.paramTypes
    let x = classHelpers.get(target.constructor)
    if (!x) {
      x = new ClassHelper()
      classHelpers.set(target.constructor, x)
    }
    let serverAction: ActionInterface = {
      __register(
        reg: (
          url: string,
          queue: boolean,
          allowed: AllowedForInstance<any>,
          what: (data: any, req: Remult, res: DataApiResponse) => void,
        ) => void,
      ) {
        let c = new Remult()
        for (const constructor of x.classes.keys()) {
          let controllerOptions = x.classes.get(constructor)

          if (!controllerOptions.key) {
            controllerOptions.key = c.repo(constructor).metadata.key
          }

          reg(
            controllerOptions.key +
              '/' +
              (options?.apiPrefix ? options.apiPrefix + '/' : '') +
              key,
            options ? options.queue : false,
            options.allowed,
            async (d: serverMethodInArgs, req, res) => {
              d.args = d.args.map((x) => (isCustomUndefined(x) ? undefined : x))
              let allowed = options.allowed

              try {
                let remult = req

                let r: serverMethodOutArgs
                await doTransaction(remult, async () => {
                  d.args = await prepareReceivedArgs(
                    types,
                    d.args,
                    remult,
                    remult.dataProvider,
                    res,
                  )
                  if (allEntities.includes(constructor)) {
                    let repo = remult.repo(constructor)
                    let y: any

                    if (d.rowInfo.isNewRow) {
                      y = repo.create()
                      let rowHelper = repo.getEntityRef(
                        y,
                      ) as rowHelperImplementation<any>
                      await rowHelper._updateEntityBasedOnApi(d.rowInfo.data)
                    } else {
                      let rows = await repo.find({
                        where: {
                          ...repo.metadata.idMetadata.getIdFilter(d.rowInfo.id),
                          $and: [repo.metadata.options.apiPrefilter],
                        },
                      })
                      if (rows.length != 1)
                        throw new Error('not found or too many matches')
                      y = rows[0]
                      await (
                        repo.getEntityRef(y) as rowHelperImplementation<any>
                      )._updateEntityBasedOnApi(d.rowInfo.data)
                    }
                    if (!remult.isAllowedForInstance(y, allowed))
                      throw new ForbiddenError()
                    let defs = getEntityRef(y) as rowHelperImplementation<any>
                    await defs.__validateEntity()
                    try {
                      r = {
                        result: await originalMethod.apply(y, d.args),
                        rowInfo: {
                          data: await defs.toApiJson(),
                          isNewRow: defs.isNew(),
                          wasChanged: defs.wasChanged(),
                          id: defs.getOriginalId(),
                        },
                      }
                    } catch (err) {
                      throw defs.catchSaveErrors(err)
                    }
                  } else {
                    let y = new constructor(remult, remult.dataProvider)
                    let controllerRef = getControllerRef(
                      y,
                      remult,
                    ) as controllerRefImpl
                    await controllerRef._updateEntityBasedOnApi(d.fields)
                    if (!remult.isAllowedForInstance(y, allowed))
                      throw new ForbiddenError()

                    await controllerRef.__validateEntity()
                    try {
                      r = {
                        result: await originalMethod.apply(y, d.args),
                        fields: await controllerRef.toApiJson(),
                      }
                    } catch (err) {
                      throw controllerRef.catchSaveErrors(err)
                    }
                  }
                })
                res.success(r)
              } catch (err) {
                if (err.isForbiddenError)
                  // got a problem in next with instance of ForbiddenError  - so replaced it with this bool
                  res.forbidden()
                else res.error(err)
              }
            },
          )
        }
      },
      doWork: async function (
        args: any[],
        self: any,
        baseUrl?: string,
        http?: RestDataProviderHttpProvider,
      ): Promise<any> {
        args = prepareArgsToSend(types, args)

        if (allEntities.includes(target.constructor)) {
          let defs = getEntityRef(self) as rowHelperImplementation<any>
          await defs.__validateEntity()
          let classOptions = x.classes.get(self.constructor)
          if (!classOptions.key) {
            classOptions.key = defs.repository.metadata.key + '_methods'
          }
          try {
            let r = await new (class extends Action<
              serverMethodInArgs,
              serverMethodOutArgs
            > {
              protected execute: (
                info: serverMethodInArgs,
                req: Remult,
                res: DataApiResponse,
              ) => Promise<serverMethodOutArgs>
            })(
              classOptions.key +
                '/' +
                (options?.apiPrefix ? options.apiPrefix + '/' : '') +
                key,
              options ? options.queue : false,
              options.allowed,
            ).run(
              {
                args,
                rowInfo: {
                  data: await defs.toApiJson(),
                  isNewRow: defs.isNew(),
                  wasChanged: defs.wasChanged(),
                  id: defs.getOriginalId(),
                },
              },
              baseUrl,
              http,
            )
            await defs._updateEntityBasedOnApi(r.rowInfo.data, true)
            return r.result
          } catch (err) {
            throw defs.catchSaveErrors(err)
          }
        } else {
          let defs = getControllerRef(self, undefined) as controllerRefImpl
          try {
            await defs.__validateEntity()
            let r = await new (class extends Action<
              serverMethodInArgs,
              serverMethodOutArgs
            > {
              protected execute: (
                info: serverMethodInArgs,
                req: Remult,
                res: DataApiResponse,
              ) => Promise<serverMethodOutArgs>
            })(
              x.classes.get(self.constructor).key +
                '/' +
                (options?.apiPrefix ? options.apiPrefix + '/' : '') +
                key,
              options ? options.queue : false,
              options.allowed,
            ).run(
              {
                args,
                fields: await defs.toApiJson(),
              },
              baseUrl,
              http,
            )
            await defs._updateEntityBasedOnApi(r.fields)
            return r.result
          } catch (e) {
            throw defs.catchSaveErrors(e)
          }
        }
      },
    }

    result = async function (...args: any[]) {
      if (!isBackend()) {
        let self = this
        return serverAction.doWork(args, self)
      } else return await originalMethod.apply(this, args)
    }
    registerAction(target.constructor, result)
    result[serverActionField] = serverAction

    if (descriptor) {
      descriptor.value = result
      return descriptor
    } else return result
  }
}

const customUndefined = {
  _isUndefined: true,
}
function registerAction(target: any, resultMethod: any) {
  ;(
    target[classBackendMethodsArray] || (target[classBackendMethodsArray] = [])
  ).push(resultMethod)
  actionInfo.allActions.push(resultMethod)
}

function isCustomUndefined(x: any) {
  return x && x._isUndefined
}

export interface jobWasQueuedResult {
  queuedJobId?: string
}
export interface queuedJobInfoResponse {
  done: boolean
  result?: any
  error?: any
  progress?: number
}
export class ProgressListener {
  constructor(private res: DataApiResponse) {}
  progress(progress: number) {
    this.res.progress(progress)
  }
}
export function prepareArgsToSend(types: any[], args: any[]) {
  if (types) {
    for (let index = 0; index < types.length; index++) {
      const paramType = types[index]
      for (const type of [Remult, SqlDatabase]) {
        if (args[index] instanceof type) args[index] = undefined
        else if (paramType == type) {
          args[index] = undefined
        }
      }
      if (args[index] != undefined) {
        let x: FieldOptions = { valueType: paramType }
        x = decorateColumnSettings(x, new Remult())
        let eo = getEntitySettings(paramType, false)
        if (eo != null) {
          let rh = getEntityRef(args[index])
          args[index] = rh.getId()
        }
        if (x.valueConverter) args[index] = x.valueConverter.toJson(args[index])
      }
    }
  }
  return args.map((x) => (x !== undefined ? x : customUndefined))
}
export async function prepareReceivedArgs(
  types: any[],
  args: any[],
  remult: Remult,
  ds: DataProvider,
  res: DataApiResponse,
) {
  for (let index = 0; index < args.length; index++) {
    const element = args[index]
    if (isCustomUndefined(element)) args[index] = undefined
  }

  if (types)
    for (let i = 0; i < types.length; i++) {
      if (args.length < i) {
        args.push(undefined)
      }
      if (types[i] == Remult || types[i] == Remult) {
        args[i] = remult
      } else if (types[i] == SqlDatabase && ds) {
        args[i] = ds
      } else if (types[i] == ProgressListener) {
        args[i] = new ProgressListener(res)
      } else {
        let x: FieldOptions = { valueType: types[i] }
        x = decorateColumnSettings(x, remult)
        if (x.valueConverter) args[i] = x.valueConverter.fromJson(args[i])
        let eo = getEntitySettings(types[i], false)
        if (eo != null) {
          if (!(args[i] === null || args[i] === undefined))
            args[i] = await remult.repo(types[i]).findId(args[i])
        }
      }
    }
  return args
}

export const classBackendMethodsArray = Symbol('classBackendMethodsArray')

export interface ActionInterface {
  doWork: (
    args: any[],
    self: any,
    baseUrl?: string,
    http?: RestDataProviderHttpProvider,
  ) => Promise<any>
  __register(
    reg: (
      url: string,
      queue: boolean,
      allowed: AllowedForInstance<any>,
      what: (data: any, req: Remult, res: DataApiResponse) => void,
    ) => void,
  )
}<|MERGE_RESOLUTION|>--- conflicted
+++ resolved
@@ -26,16 +26,10 @@
 import {
   decorateColumnSettings,
   getControllerRef,
-<<<<<<< HEAD
 } from './remult3/RepositoryImplementation.js'
 import { getEntityRef, getEntitySettings } from './remult3/getEntityRef.js'
 import { actionInfo, serverActionField } from './server-action-info.js'
-=======
-} from './remult3/RepositoryImplementation'
-import { getEntityRef, getEntitySettings } from './remult3/getEntityRef'
-import { actionInfo, serverActionField } from './server-action-info'
-import { checkTarget } from './remult3/Fields'
->>>>>>> 267a1b08
+import { checkTarget } from './remult3/Fields.js'
 
 interface inArgs {
   args: any[]
