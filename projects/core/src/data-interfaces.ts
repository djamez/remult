--- conflicted
+++ resolved
@@ -1,12 +1,6 @@
-<<<<<<< HEAD
 import type { Filter } from './filter/filter-interfaces.js'
-import type { EntityMetadata, OmitEB } from './remult3/remult3.js'
+import type { EntityMetadata, MembersOnly } from './remult3/remult3.js'
 import { Sort } from './sort.js'
-=======
-import type { Filter } from './filter/filter-interfaces'
-import type { EntityMetadata, MembersOnly } from './remult3/remult3'
-import { Sort } from './sort'
->>>>>>> 267a1b08
 
 export interface DataProvider {
   getEntityDataProvider(entity: EntityMetadata): EntityDataProvider
