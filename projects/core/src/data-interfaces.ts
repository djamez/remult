import { Sort } from './sort';
import { Filter } from './filter/filter-interfaces';
import { EntityMetadata, OmitEB } from './remult3';
import type { Remult } from './context';


export interface DataProvider {
  getEntityDataProvider(entity: EntityMetadata): EntityDataProvider;
  transaction(action: (dataProvider: DataProvider) => Promise<void>): Promise<void>;
<<<<<<< HEAD
  //TODO - fix casing
  supportsrawFilter?: boolean;
  ensureSchema?(entities: EntityMetadata[]): Promise<void>
=======
  supportsRawFilter?: boolean;
  ensureSchema?(entities: EntityMetadata[],caption?:string): Promise<void>
}
//TODO - reconsider name with Yoni
export interface CanEnsureSchema {
  ensureSchema(remult: Remult): Promise<void>
>>>>>>> 290e96f8
}
//TODO - implement for knex, postgres, initApi, move autoCreateTable to remultServer and call it ensureSchema

export interface EntityDataProvider {
  count(where: Filter): Promise<number>;
  find(options?: EntityDataProviderFindOptions): Promise<Array<any>>;
  update(id: any, data: any): Promise<any>;
  delete(id: any): Promise<void>;
  insert(data: any): Promise<any>;
}
export interface EntityDataProviderFindOptions {
  where?: Filter;
  limit?: number;
  page?: number;
  orderBy?: Sort;
}
export interface RestDataProviderHttpProvider {
  post(url: string, data: any): Promise<any>;
  delete(url: string): Promise<void>;
  put(url: string, data: any): Promise<any>;
  get(url: string): Promise<any>;

}



export function extractSort(sort: any): Sort {

  if (sort instanceof Sort)
    return sort;
  if (sort instanceof Array) {
    let r = new Sort();
    sort.forEach(i => {
      r.Segments.push(i);
    });
    return r;
  }
}


export interface ErrorInfo<entityType = any> {
  message?: string;
  modelState?: { [Properties in keyof Partial<OmitEB<entityType>>]?: string };
  stack?: string;
  exception?: any;
  httpStatusCode?: number;
}<|MERGE_RESOLUTION|>--- conflicted
+++ resolved
@@ -7,18 +7,12 @@
 export interface DataProvider {
   getEntityDataProvider(entity: EntityMetadata): EntityDataProvider;
   transaction(action: (dataProvider: DataProvider) => Promise<void>): Promise<void>;
-<<<<<<< HEAD
-  //TODO - fix casing
-  supportsrawFilter?: boolean;
-  ensureSchema?(entities: EntityMetadata[]): Promise<void>
-=======
   supportsRawFilter?: boolean;
   ensureSchema?(entities: EntityMetadata[],caption?:string): Promise<void>
 }
 //TODO - reconsider name with Yoni
 export interface CanEnsureSchema {
   ensureSchema(remult: Remult): Promise<void>
->>>>>>> 290e96f8
 }
 //TODO - implement for knex, postgres, initApi, move autoCreateTable to remultServer and call it ensureSchema
 
