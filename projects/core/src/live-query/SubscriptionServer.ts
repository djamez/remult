--- conflicted
+++ resolved
@@ -1,13 +1,7 @@
-<<<<<<< HEAD
 import type { itemChange } from '../context.js'
 import { findOptionsFromJson } from '../data-providers/rest-data-provider.js'
 import type { Repository } from '../remult3/remult3.js'
-=======
-import type { itemChange } from '../context'
-import { findOptionsFromJson } from '../data-providers/rest-data-provider'
-import type { Repository } from '../remult3/remult3'
-import type { LiveQueryChange } from './SubscriptionChannel'
->>>>>>> 267a1b08
+import type { LiveQueryChange } from './SubscriptionChannel.js'
 
 export interface SubscriptionServer {
   publishMessage<T>(channel: string, message: T): Promise<void>
