--- conflicted
+++ resolved
@@ -1,21 +1,13 @@
 import { v4 as uuid } from 'uuid'
-<<<<<<< HEAD
 import type { Remult } from '../context.js'
 import { Sort } from '../sort.js'
 import { remult as defaultRemult } from '../remult-proxy.js'
-import type { FindOptions, LiveQueryChangeInfo } from '../remult3/remult3.js'
-import type { RepositoryImplementation } from '../remult3/RepositoryImplementation.js'
-=======
-import type { Remult } from '../context'
-import { Sort } from '../sort'
-import { remult as defaultRemult } from '../remult-proxy'
 import type {
   FindOptions,
   LiveQueryChangeInfo,
   Repository,
-} from '../remult3/remult3'
-import { getRepositoryInternals } from '../remult3/repository-internals'
->>>>>>> 267a1b08
+} from '../remult3/remult3.js'
+import { getRepositoryInternals } from '../remult3/repository-internals.js'
 
 export const streamUrl = 'stream'
 //@internal
