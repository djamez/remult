<<<<<<< HEAD
import { buildRestDataProvider } from '../buildRestDataProvider.js'
import type { ApiClient } from '../context.js'
import { RestDataProvider } from '../data-providers/rest-data-provider.js'
import type { RepositoryImplementation } from '../remult3/RepositoryImplementation.js'
import type { FindOptions, LiveQueryChangeInfo } from '../remult3/remult3.js'
=======
import { buildRestDataProvider } from '../buildRestDataProvider'
import type { ApiClient } from '../context'
import { RestDataProvider } from '../data-providers/rest-data-provider'
import type {
  FindOptions,
  LiveQueryChangeInfo,
  Repository,
} from '../remult3/remult3'
import { getRepositoryInternals } from '../remult3/repository-internals'
>>>>>>> 267a1b08
import type {
  SubscriptionClientConnection,
  SubscriptionListener,
  Unsubscribe,
} from './SubscriptionChannel.js'
import {
  liveQueryKeepAliveRoute,
  LiveQuerySubscriber,
} from './SubscriptionChannel.js'
/* @internal*/
export class LiveQueryClient {
  wrapMessageHandling(handleMessage) {
    var x = this.apiProvider().wrapMessageHandling
    if (x) x(handleMessage)
    else handleMessage()
  }
  private queries = new Map<string, LiveQuerySubscriber<any>>()
  hasQueriesForTesting() {
    return this.queries.size > 0
  }
  private channels = new Map<string, MessageChannel<any>>()
  constructor(
    private apiProvider: () => ApiClient,
    private getUserId: () => string | undefined,
  ) {}
  runPromise<X>(p: Promise<X>) {
    return p
  }
  close() {
    this.queries.clear()
    this.channels.clear()
    this.closeIfNoListeners()
  }
  async subscribeChannel<T>(
    key: string,
    onResult: SubscriptionListener<T>,
  ): Promise<Unsubscribe> {
    let onUnsubscribe: VoidFunction = () => {}
    const client = await this.openIfNoOpened()
    try {
      let q = this.channels.get(key)
      if (!q) {
        this.channels.set(key, (q = new MessageChannel()))

        try {
          q.unsubscribe = await client.subscribe(
            key,
            (value) => this.wrapMessageHandling(() => q!.handle(value)),
            (err) => {
              onResult.error(err)
            },
          )
        } catch (err: any) {
          onResult.error(err)
          throw err
        }
      }

      q.listeners.push(onResult)
      onUnsubscribe = () => {
        q!.listeners.splice(q!.listeners.indexOf(onResult), 1)
        if (q!.listeners.length == 0) {
          this.channels.delete(key)
          q!.unsubscribe()
        }
        this.closeIfNoListeners()
      }
    } catch (err: any) {
      onResult.error(err)
      throw err
    }
    return () => {
      onUnsubscribe()
      onUnsubscribe = () => {}
    }
  }

  private closeIfNoListeners() {
    if (this.client)
      if (this.queries.size === 0 && this.channels.size === 0) {
        this.runPromise(this.client.then((x) => x.close()))
        this.client = undefined
        clearInterval(this.interval)
        this.interval = undefined
      }
  }

  subscribe<entityType>(
    repo: Repository<entityType>,
    options: FindOptions<entityType>,
    listener: SubscriptionListener<LiveQueryChangeInfo<entityType>>,
  ) {
    let alive = true
    let onUnsubscribe: VoidFunction = () => {
      alive = false
    }
    this.runPromise(
      getRepositoryInternals(repo)
        .buildEntityDataProviderFindOptions(options)
        .then((opts) => {
          if (!alive) return
          const { createKey, subscribe } = new RestDataProvider(
            this.apiProvider,
          )
            .getEntityDataProvider(repo.metadata)
            .buildFindRequest(opts)
          const eventTypeKey = createKey()
          let q = this.queries.get(eventTypeKey)!
          if (!q) {
            this.queries.set(
              eventTypeKey,
              (q = new LiveQuerySubscriber(
                repo,
                { entityKey: repo.metadata.key, options },
                this.getUserId(),
              )),
            )
            q.subscribeCode = () => {
              if (q.unsubscribe) {
                q.unsubscribe()
                q.unsubscribe = () => {}
              }

              this.runPromise(
                this.subscribeChannel(q.queryChannel, {
                  next: (value: any) => this.runPromise(q.handle(value)),
                  complete: () => {},
                  error: (er) => {
                    q.listeners.forEach((l) => l.error(er))
                  },
                }).then((unsubscribeToChannel) => {
                  if (q.listeners.length == 0) {
                    unsubscribeToChannel()
                    return
                  }

                  this.runPromise(
                    subscribe(q.queryChannel)
                      .then((r) => {
                        if (q.listeners.length === 0) {
                          r.unsubscribe()
                          unsubscribeToChannel()
                          return
                        }
                        this.runPromise(q.setAllItems(r.result))
                        q.unsubscribe = () => {
                          q.unsubscribe = () => {}
                          unsubscribeToChannel()
                          this.runPromise(r.unsubscribe())
                        }
                      })
                      .catch((err) => {
                        q.listeners.forEach((l) => l.error(err))
                        unsubscribeToChannel()
                        this.queries.delete(eventTypeKey)
                      }),
                  )
                }),
              ).catch((err) => {
                q.listeners.forEach((l) => l.error(err))
              })
            }
            q.subscribeCode()
          } else {
            q.sendDefaultState(listener.next)
          }
          q.listeners.push(listener)
          onUnsubscribe = () => {
            q.listeners.splice(q.listeners.indexOf(listener), 1)
            listener.complete()
            if (q.listeners.length == 0) {
              this.queries.delete(eventTypeKey)
              q.unsubscribe()
            }
            this.closeIfNoListeners()
          }
        })
        .catch((err) => {
          listener.error(err)
        }),
    )

    return () => {
      onUnsubscribe()
    }
  }
  client?: Promise<SubscriptionClientConnection>
  interval: any
  private openIfNoOpened() {
    if (!this.client) {
      this.interval = setInterval(async () => {
        const ids: string[] = []
        for (const q of this.queries.values()) {
          ids.push(q.queryChannel)
        }
        if (ids.length > 0) {
          let p = this.apiProvider()
          let { actionInfo } = await import('../server-action-info.js')
          const invalidIds: string[] = await this.runPromise(
            await actionInfo.runActionWithoutBlockingUI(() =>
              buildRestDataProvider(p.httpClient).post(
                p.url + '/' + liveQueryKeepAliveRoute,
                ids,
              ),
            ),
          )
          for (const id of invalidIds) {
            for (const q of this.queries.values()) {
              if (q.queryChannel === id) q.subscribeCode()
            }
          }
        }
      }, 30000)

      return this.runPromise(
        (this.client = this.apiProvider().subscriptionClient!.openConnection(
          () => {
            for (const q of this.queries.values()) {
              q.subscribeCode()
            }
          },
        )),
      )
    }

    return this.client
  }
}

class MessageChannel<T> {
  id: string
  unsubscribe: VoidFunction = () => {}
  async handle(message: T) {
    for (const l of this.listeners) {
      l.next(message)
    }
  }

  listeners: SubscriptionListener<T>[] = []
  constructor() {}
}<|MERGE_RESOLUTION|>--- conflicted
+++ resolved
@@ -1,20 +1,12 @@
-<<<<<<< HEAD
 import { buildRestDataProvider } from '../buildRestDataProvider.js'
 import type { ApiClient } from '../context.js'
 import { RestDataProvider } from '../data-providers/rest-data-provider.js'
-import type { RepositoryImplementation } from '../remult3/RepositoryImplementation.js'
-import type { FindOptions, LiveQueryChangeInfo } from '../remult3/remult3.js'
-=======
-import { buildRestDataProvider } from '../buildRestDataProvider'
-import type { ApiClient } from '../context'
-import { RestDataProvider } from '../data-providers/rest-data-provider'
 import type {
   FindOptions,
   LiveQueryChangeInfo,
   Repository,
-} from '../remult3/remult3'
-import { getRepositoryInternals } from '../remult3/repository-internals'
->>>>>>> 267a1b08
+} from '../remult3/remult3.js'
+import { getRepositoryInternals } from '../remult3/repository-internals.js'
 import type {
   SubscriptionClientConnection,
   SubscriptionListener,
