import { DataProvider } from "./data-interfaces";
import { Action, actionInfo, serverActionField } from './server-action';
import { RestDataProvider } from './data-providers/rest-data-provider';
import { EntityMetadata, EntityRef, FindOptions, Repository } from "./remult3";
import { RepositoryImplementation } from "./remult3/RepositoryImplementation";
import { ClassType } from "../classType";
import { LiveQueryClient } from "./live-query/LiveQueryClient";
import { SseSubscriptionClient } from "./live-query/SseSubscriptionClient";
import { RemultProxy } from "./remult-proxy";

import type { LiveQueryStorage, LiveQueryPublisher, LiveQueryChangesListener, SubscriptionServer } from "./live-query/SubscriptionServer";
import { buildRestDataProvider, ExternalHttpProvider, isExternalHttpProvider } from "./buildRestDataProvider";
import { SubscriptionClient } from "./live-query/SubscriptionClient";






export function isBackend() {
    return actionInfo.runningOnServer;
}

export class Remult {
    /**Return's a `Repository` of the specific entity type
     * @example
     * const taskRepo = remult.repo(Task);
     * @see [Repository](https://remult.dev/docs/ref_repository.html)
     * 
     */
    public repo<T>(entity: ClassType<T>, dataProvider?: DataProvider): Repository<T> {
        if (dataProvider === undefined)
            dataProvider = this.dataProvider;
        let dpCache = this.repCache.get(dataProvider);
        if (!dpCache)
            this.repCache.set(dataProvider, dpCache = new Map<ClassType<any>, Repository<any>>());

        let r = dpCache.get(entity);
        if (!r) {

            dpCache.set(entity, r = new RepositoryImplementation(entity, this, dataProvider));
        }
        return r;
    }

    user?: UserInfo;

    /*  delete me */
    /** Checks if a user was authenticated */
    authenticated() {
        return this.user?.id !== undefined;
    }
    /** checks if the user has any of the roles specified in the parameters
     * @example
     * remult.isAllowed("admin")
     * @see
     * [Allowed](https://remult.dev/docs/allowed.html)
     */
    isAllowed(roles?: Allowed): boolean {
        if (roles == undefined)
            return undefined;
        if (roles instanceof Array) {
            for (const role of roles) {
                if (this.isAllowed(role) === true) {
                    return true;
                }
            }
            return false;
        }

        if (typeof roles === 'function') {
            return (<any>roles)(this);
        }
        if (typeof roles === 'boolean')
            return roles;
        if (typeof roles === 'string')
            if (this.user?.roles?.indexOf(roles.toString()) >= 0)
                return true;


        return false;
    }

    /** checks if the user matches the allowedForInstance callback
     * @see
     * [Allowed](https://remult.dev/docs/allowed.html)
     */
    isAllowedForInstance(instance: any, allowed?: AllowedForInstance<any>): boolean {
        if (Array.isArray(allowed)) {
            {
                for (const item of allowed) {
                    if (this.isAllowedForInstance(instance, item))
                        return true;
                }
            }
        }
        else if (typeof (allowed) === "function") {
            return allowed(instance, this)
        } else return this.isAllowed(allowed as Allowed);
    }
    /* @internal */
    repCache = new Map<DataProvider, Map<ClassType<any>, Repository<any>>>();
    /** Creates a new instance of the `remult` object.
     * 
     * Can receive either an HttpProvider or a DataProvider as a parameter - which will be used to fetch data from.
     * 
     * If no provider is specified, `fetch` will be used as an http provider
     */
    constructor(http: ExternalHttpProvider | typeof fetch | ApiClient)
    constructor(p: DataProvider)
    constructor()
    constructor(provider?: ExternalHttpProvider | DataProvider | typeof fetch | ApiClient) {

        if (provider && (provider as DataProvider).getEntityDataProvider) {
            this.dataProvider = provider as DataProvider;
            return;
        }
        if (isExternalHttpProvider(provider)) {
            this.apiClient.httpClient = provider as ExternalHttpProvider;
        } else if (typeof (provider) === "function")
            this.apiClient.httpClient = provider;
        else if (provider) {
            const apiClient = provider as ApiClient;
            if (apiClient.httpClient)
                this.apiClient.httpClient = apiClient.httpClient;
            if (apiClient.url)
                this.apiClient.url = apiClient.url;
            if (apiClient.subscriptionClient)
                this.apiClient.subscriptionClient = apiClient.subscriptionClient;
            if (apiClient.wrapMessageHandling)
                this.apiClient.wrapMessageHandling = apiClient.wrapMessageHandling
        }

    }
    /* @internal*/
    liveQueryStorage?: LiveQueryStorage
    subscriptionServer?: SubscriptionServer
    /* @internal*/
    liveQueryPublisher: LiveQueryChangesListener = {
        itemChanged: () => { }
    };

    //@ts-ignore // type error of typescript regarding args that doesn't appear in my normal development
    call<T extends ((...args: any[]) => Promise<any>)>(backendMethod: T, classInstance?: any, ...args: GetArguments<T>): ReturnType<T> {
        const z = (backendMethod[serverActionField]) as Action<any, any>;
        if (!z.doWork)
            throw Error("The method received is not a valid backend method");
        //@ts-ignore
        return z.doWork(args, classInstance, this.apiClient.url, buildRestDataProvider(this.apiClient.httpClient));
    }
    /** The current data provider */
    dataProvider: DataProvider = new RestDataProvider(() => this.apiClient);

    /* @internal*/
    liveQuerySubscriber = new LiveQueryClient(() => this.apiClient);

    /** A helper callback that can be used to debug and trace all find operations. Useful in debugging scenarios */
    static onFind = (metadata: EntityMetadata, options: FindOptions<any>) => { };
    clearAllCache(): any {
        this.repCache.clear();
    }
    /** A helper callback that is called whenever an entity is created. */
    static entityRefInit?: (ref: EntityRef<any>, row: any) => void;
    readonly context: RemultContext = {} as any;
    apiClient: ApiClient = {
        url: '/api',
        subscriptionClient: new SseSubscriptionClient()
    };
}

RemultProxy.defaultRemult = new Remult();
export type GetArguments<T> = T extends (
    ...args: infer FirstArgument
) => any
    ? FirstArgument
    : never
export interface RemultContext {

}
export interface ApiClient {
    httpClient?: ExternalHttpProvider | typeof fetch;
    url?: string;
    subscriptionClient?: SubscriptionClient
    wrapMessageHandling?: (x: VoidFunction) => void
};


export const allEntities: ClassType<any>[] = [];
export interface ControllerOptions {
    key: string
}

export const classHelpers = new Map<any, ClassHelper>();
export class ClassHelper {
    classes = new Map<any, ControllerOptions>();
}



export function setControllerSettings(target: any, options: ControllerOptions) {
    let r = target;
    while (true) {
        let helper = classHelpers.get(r);
        if (!helper)
            classHelpers.set(r, helper = new ClassHelper());
        helper.classes.set(target, options);
        let p = Object.getPrototypeOf(r.prototype);
        if (p == null)
            break;
        r = p.constructor;
    }
}


export interface UserInfo {
    id: string;
    name?: string;
    roles?: string[];
}


export declare type Allowed = boolean | string | string[] | ((c?: Remult) => boolean);

export declare type AllowedForInstance<T> = boolean | string | string[] | ((entity?: T, c?: Remult) => boolean);
export class Allow {
    static everyone = () => true;
    static authenticated = (...args: any[]) => {
        if (args.length > 1) {
            return (args[1] as Remult).authenticated()
        }
        else if (args.length == 1) {
            if (args[0].authenticated)
                return args[0].authenticated();
        }
        return RepositoryImplementation.defaultRemult.authenticated();
    }
}


<<<<<<< HEAD
=======





>>>>>>> 082326a6
export const queryConfig = {
    defaultPageSize: 200
};


export interface EventDispatcher {
    observe(what: () => any | Promise<any>): Promise<Unobserve>;
}
export declare type Unobserve = () => void;
export class EventSource {
    listeners: (() => {})[] = []
    async fire() {
        for (const l of this.listeners) {
            await l();
        }
    }
    dispatcher: EventDispatcher = {
        observe: async (what) => {
            this.listeners.push(what);
            await what();
            return () => {
                this.listeners = this.listeners.filter(x => x != what);
            }
        }
    };

}



export interface itemChange {
    id: any;
    oldId: any;
    deleted: boolean;
}

export async function doTransaction(remult: Remult, what: () => Promise<void>) {
    return await remult.dataProvider.transaction(async ds => {
        remult.dataProvider = (ds);
        const trans = new transactionLiveQueryPublisher(remult.liveQueryPublisher);
        remult.liveQueryPublisher = trans;
        await what();
        trans.flush();
    });
}
class transactionLiveQueryPublisher implements LiveQueryChangesListener {

    constructor(private orig: LiveQueryChangesListener) { }
    transactionItems = new Map<string, itemChange[]>();
    itemChanged(entityKey: string, changes: itemChange[]): void {
        let items = this.transactionItems.get(entityKey);
        if (!items) {
            this.transactionItems.set(entityKey, items = []);
        }
        for (const c of changes) {
            if (c.oldId !== undefined) {
                const item = items.find(y => y.id === c.oldId);
                if (item !== undefined) {
                    if (c.deleted)
                        item.deleted = true;
                    if (c.id != item.id)
                        item.id = c.id;
                }
                else
                    items.push(c);
            }
            else items.push(c);
        }
    }
    flush() {
        for (const key of this.transactionItems.keys()) {
            this.orig.itemChanged(key, this.transactionItems.get(key));
        }
    }
}<|MERGE_RESOLUTION|>--- conflicted
+++ resolved
@@ -232,19 +232,11 @@
             if (args[0].authenticated)
                 return args[0].authenticated();
         }
-        return RepositoryImplementation.defaultRemult.authenticated();
-    }
-}
-
-
-<<<<<<< HEAD
-=======
-
-
-
-
-
->>>>>>> 082326a6
+        return RemultProxy.defaultRemult.authenticated();
+    }
+}
+
+
 export const queryConfig = {
     defaultPageSize: 200
 };
