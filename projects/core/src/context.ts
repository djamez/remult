--- conflicted
+++ resolved
@@ -214,23 +214,11 @@
         }
 
     }
-<<<<<<< HEAD
-    /** The api Base Url to be used in all remult calls. by default it's set to `/api`.
-     * 
-     * Set this property in case you want to determine a non relative api url
-     */
-    static apiBaseUrl = '/api';
-    /*@internal*/
-    _changeListener = {
+     /*@internal*/
+     _changeListener = {
         saved: (ref: EntityRef<any>) => { },
         deleted: (ref: EntityRef<any>) => { }
     };
-    /** The current data provider */
-    _dataSource: DataProvider;
-    /** sets the current data provider */
-    setDataProvider(dataProvider: DataProvider) {
-        this._dataSource = dataProvider;
-=======
 
     call<T extends ((...args: any[]) => Promise<any>)>(backendMethod: T, classInstance?: any, ...args: GetArguments<T>): ReturnType<T> {
         const z = (backendMethod[serverActionField]) as Action<any, any>;
@@ -238,7 +226,6 @@
             throw Error("The method received is not a valid backend method");
         //@ts-ignore
         return z.doWork(args, classInstance, this.apiClient.url, buildRestDataProvider(this.apiClient.httpClient));
->>>>>>> 80bbbf5c
     }
     /** The current data provider */
     dataProvider: DataProvider = new RestDataProvider(() => this.apiClient);
