--- conflicted
+++ resolved
@@ -1,13 +1,7 @@
-<<<<<<< HEAD
+import { getRelationInfo } from '../internals.js'
 import type { Remult } from './context.js'
 import { doTransaction } from './context.js'
 import type { ErrorInfo } from './data-interfaces.js'
-=======
-import { getRelationInfo } from '../internals'
-import type { Remult } from './context'
-import { doTransaction } from './context'
-import type { ErrorInfo } from './data-interfaces'
->>>>>>> a90356ad
 import {
   findOptionsToJson,
   liveQueryAction,
@@ -18,7 +12,11 @@
   customUrlToken,
 } from './filter/filter-interfaces.js'
 import type { QueryData } from './live-query/SubscriptionServer.js'
-import type { EntityFilter, FindOptions, Repository } from './remult3/remult3.js'
+import type {
+  EntityFilter,
+  FindOptions,
+  Repository,
+} from './remult3/remult3.js'
 import type { rowHelperImplementation } from './remult3/RepositoryImplementation.js'
 
 import { ForbiddenError } from './server-action.js'
