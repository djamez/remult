--- conflicted
+++ resolved
@@ -18,15 +18,10 @@
   DataProvider,
   EntityDataProvider,
   EntityDataProviderFindOptions,
-<<<<<<< HEAD
 } from '../src/data-interfaces.js'
 import { remult as remultContext } from '../src/remult-proxy.js'
 import type { EntityFilter, EntityMetadata } from '../src/remult3/remult3.js'
-import type {
-  RepositoryImplementation,
-  RepositoryOverloads,
-  StringFieldOptions,
-} from '../src/remult3/RepositoryImplementation.js'
+import type { RepositoryOverloads } from '../src/remult3/RepositoryImplementation.js'
 import {
   getRepository,
   isAutoIncrement,
@@ -34,21 +29,8 @@
 import { Sort } from '../src/sort.js'
 import { ValueConverters } from '../src/valueConverters.js'
 import { resultCompoundIdFilter as resultCompoundIdFilter } from '../src/resultCompoundIdFilter.js'
-=======
-} from '../src/data-interfaces'
-import { remult as remultContext } from '../src/remult-proxy'
-import type { EntityFilter, EntityMetadata } from '../src/remult3/remult3'
-import type { RepositoryOverloads } from '../src/remult3/RepositoryImplementation'
-import {
-  getRepository,
-  isAutoIncrement,
-} from '../src/remult3/RepositoryImplementation'
-import { Sort } from '../src/sort'
-import { ValueConverters } from '../src/valueConverters'
-import { resultCompoundIdFilter as resultCompoundIdFilter } from '../src/resultCompoundIdFilter'
-import type { StringFieldOptions } from '../src/remult3/Fields'
-import { getRepositoryInternals } from '../src/remult3/repository-internals'
->>>>>>> 267a1b08
+import type { StringFieldOptions } from '../src/remult3/Fields.js'
+import { getRepositoryInternals } from '../src/remult3/repository-internals.js'
 
 export class KnexDataProvider implements DataProvider {
   constructor(public knex: Knex) {}
