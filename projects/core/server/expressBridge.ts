
import { Action, actionInfo, ActionInterface, classBackendMethodsArray, jobWasQueuedResult, myServerAction, queuedJobInfoResponse, serverActionField } from '../src/server-action';
import { DataProvider, ErrorInfo } from '../src/data-interfaces';
import { DataApi, DataApiRequest, DataApiResponse, serializeError } from '../src/data-api';
import { allEntities, AllowedForInstance, Remult, UserInfo } from '../src/context';
import { ClassType } from '../classType';
import { Entity, Fields, getEntityKey, Repository } from '../src/remult3';
import { IdEntity } from '../src/id-entity';
import { remult, RemultProxy } from '../src/remult-proxy';
import { LiveQueryPublisher, LiveQueryStorage, InMemoryLiveQueryStorage, PerformWithRequest, SubscriptionServer } from '../src/live-query/SubscriptionServer';


//TODO2 -support pub sub non express servers
export interface RemultServerOptions<RequestType extends GenericRequest> {
  /** Sets a database connection for Remult.
   *
   * @see [Connecting to a Database](https://remult.dev/docs/databases.html).
  */
  dataProvider?: DataProvider | Promise<DataProvider> | (() => Promise<DataProvider | undefined>);
  queueStorage?: QueueStorage;
<<<<<<< HEAD
  liveQueryStorage?: LiveQueryStorage,
  subscriptionServer?: SubscriptionServer
  initRequest?: (remult: Remult, origReq: RequestType, options: InitRequestOptions) => Promise<void>;
  requestSerializer?: {
    toJson: (request: RequestType) => any,
    fromJson: (request: any) => RequestType
  };

=======
  initRequest?: (origReq: RequestType, remult: Remult) => Promise<void>;
>>>>>>> 3b28abdb
  getUser?: (request: RequestType) => Promise<UserInfo>;
  initApi?: (remult: Remult) => void | Promise<void>;
  logApiEndPoints?: boolean;
  defaultGetLimit?: number;
  entities?: ClassType<any>[];
  controllers?: ClassType<any>[];
  rootPath?: string;
};
export interface InitRequestOptions {
  liveQueryStorage: LiveQueryStorage
}

export function createRemultServerCore<RequestType extends GenericRequest = GenericRequest>(
  options?:
    RemultServerOptions<RequestType>,
): RemultServer {

  if (!options) {
    options = {};
  }
  if (options.logApiEndPoints === undefined)
    options.logApiEndPoints = true;
  actionInfo.runningOnServer = true;
  if (options.defaultGetLimit) {
    DataApi.defaultGetLimit = options.defaultGetLimit;
  }


  if (!options.queueStorage) {
    options.queueStorage = new InMemoryQueueStorage();
  }


  let dataProvider: Promise<DataProvider>;
  if (typeof options.dataProvider === "function") {
    dataProvider = options.dataProvider();
  } else dataProvider = Promise.resolve(options.dataProvider)


  dataProvider = dataProvider.then(async dp => {
    if (dp)
      return dp;
    return new (await import('./JsonEntityFileStorage')).JsonFileDataProvider('./db')
  });
  RemultAsyncLocalStorage.enable();


  if (options.initApi) {
    dataProvider = dataProvider.then(async dp => {
      var remult = new Remult(dp);
      await new Promise((res) => {
        RemultAsyncLocalStorage.instance.run(remult, async () => {
          await options.initApi(remult);
          res({})
        })
      });
      return dp;
    });
  }
  if (!options.requestSerializer) {
    options.requestSerializer = {
      toJson: x => {
        const r = {
          url: x.url
        }
        for (const key of ['session', 'auth', 'user']) {
          if (x[key])
            r[key] = x[key];
        }
        return r;
      },
      fromJson: x => {
        return x;
      }
    }
  }

  {
    let allControllers: ClassType<any>[] = [];
    if (!options.entities)
      options.entities = [...allEntities];

    if (options.entities)
      allControllers.push(...options.entities);
    if (options.controllers)
      allControllers.push(...options.controllers);
    options.controllers = allControllers;
  }

  if (options.rootPath === undefined)
    options.rootPath = '/api';

  actionInfo.runningOnServer = true;
  let bridge = new RemultServerImplementation(new inProcessQueueHandler(options.queueStorage), options, dataProvider);
  return bridge;

}
export type GenericRequestHandler = (req: GenericRequest, res: GenericResponse, next: VoidFunction) => void;



export interface ServerHandleResponse {
  data?: any;
  statusCode: number;
}
export interface RemultServer {
  getRemult(req: GenericRequest): Promise<Remult>;
  openApiDoc(options: { title: string, version?: string }): any;
  registerRouter(r: GenericRouter): void;
  handle(req: GenericRequest, gRes?: GenericResponse): Promise<ServerHandleResponse | undefined>;
  withRemult(req: GenericRequest, res: GenericResponse, next: VoidFunction);

}
export type GenericRouter = {
  route(path: string): SpecificRoute
}
export type SpecificRoute = {
  get(handler: GenericRequestHandler): SpecificRoute,
  put(handler: GenericRequestHandler): SpecificRoute,
  post(handler: GenericRequestHandler): SpecificRoute,
  delete(handler: GenericRequestHandler): SpecificRoute
}
export interface GenericRequest {
  url?: string; //optional for next
  method?: any;
  body?: any;
  query?: any;
  params?: any;
}


export interface GenericResponse {
  json(data: any);
  status(statusCode: number): GenericResponse;//exists for express and next and not in opine(In opine it's setStatus)
  end();
};

export class RemultAsyncLocalStorage {
  static enable() {
    (remult as RemultProxy).remultFactory = () => {
      const r = RemultAsyncLocalStorage.instance.getRemult()
      if (r)
        return r;
      else throw new Error("remult object was requested outside of a valid context, try running it within initApi or a remult request cycle");
    };
  }
  static disable() {
    (remult as RemultProxy).resetFactory();
  }
  constructor(private readonly remultObjectStorage: import('async_hooks').AsyncLocalStorage<Remult>) {

  }
  run(remult: Remult, callback: VoidFunction) {
    if (this.remultObjectStorage)
      this.remultObjectStorage.run(remult, callback);
    else
      callback();
  }
  getRemult() {
    if (!this.remultObjectStorage) {
      throw new Error("can't use static remult in this environment, `async_hooks` were not initialized");
    }
    return this.remultObjectStorage.getStore()
  }
  static instance = new RemultAsyncLocalStorage(undefined!);
}


/* @internal*/

export class RemultServerImplementation implements RemultServer {
  liveQueryStorage: LiveQueryStorage = new InMemoryLiveQueryStorage();
  constructor(public queue: inProcessQueueHandler, public options: RemultServerOptions<GenericRequest>,
    public dataProvider: DataProvider | Promise<DataProvider>) {
    if (options.liveQueryStorage)
      this.liveQueryStorage = options.liveQueryStorage;
    if (options.subscriptionServer)
      this.subscriptionServer = options.subscriptionServer;

  }

  runWithRequest: PerformWithRequest;
  subscriptionServer: SubscriptionServer;
  withRemult<T>(req: GenericRequest, res: GenericResponse, next: VoidFunction) {
    this.process(async () => { next() })(req, res);
  }
  routeImpl: RouteImplementation;

  handle(req: GenericRequest, gRes?: GenericResponse): Promise<ServerHandleResponse> {
    if (!this.routeImpl) {
      this.routeImpl = new RouteImplementation();
      this.registerRouter(this.routeImpl);
    }
    return this.routeImpl.handle(req, gRes);
  }
  registeredRouter = false;
  registerRouter(r: GenericRouter) {
    if (this.registeredRouter)
      throw "Router already registered";
    this.registeredRouter = true;
    {
      for (const c of this.options.controllers) {
        let z = c[classBackendMethodsArray];
        if (z)
          for (const a of z) {
            let x = <myServerAction>a[serverActionField];
            if (!x) {
              throw 'failed to set server action, did you forget the BackendMethod Decorator?';
            }

            this.addAction(x, r);
          }
      }
      if (this.hasQueue)
        this.addAction({
          __register: x => {
            x(Action.apiUrlForJobStatus, false, () => true, async (data: jobWasQueuedResult, req, res) => {
              let job = await this.queue.getJobInfo(data.queuedJobId);
              let userId = undefined;
              if (req?.user)
                userId = req.user.id;
              if (job.userId == '')
                job.userId = undefined;
              if (userId != job.userId)
                res.forbidden();
              else
                res.success(job.info);
            });
          }, doWork: undefined
        }, r);

    }
    this.options.entities.forEach(e => {
      let key = getEntityKey(e);
      if (key != undefined)
        this.add(key, c => {
          return new DataApi(c.repo(e), c);
        }, r);
    });
  }

  add(key: string, dataApiFactory: ((req: Remult) => DataApi), r: GenericRouter) {

    let myRoute = this.options.rootPath + '/' + key;
    if (this.options.logApiEndPoints)
      console.info("[remult] " + myRoute);


    r.route(myRoute)
      .get(this.process((c, req, res, orig) =>
        dataApiFactory(c).httpGet(res, req, () => this.options.requestSerializer!.toJson(orig))
      )).put(this.process(async (c, req, res, orig) => dataApiFactory(c).put(res, '', orig.body)))
      .delete(this.process(async (c, req, res, orig) => dataApiFactory(c).delete(res, '')))
      .post(this.process(async (c, req, res, orig) =>
        dataApiFactory(c).httpPost(res, req, orig.body, () => this.options.requestSerializer!.toJson(orig))
      ));
    r.route(myRoute + '/:id')
      //@ts-ignore
      .get(this.process(async (c, req, res, orig) => dataApiFactory(c).get(res, orig.params.id)))
      //@ts-ignore
      .put(this.process(async (c, req, res, orig) => dataApiFactory(c).put(res, orig.params.id, orig.body)))
      //@ts-ignore
      .delete(this.process(async (c, req, res, orig) => dataApiFactory(c).delete(res, orig.params.id)));
  }
  process(what: (remult: Remult, myReq: DataApiRequest, myRes: DataApiResponse, origReq: GenericRequest) => Promise<void>) {
    return async (req: GenericRequest, res: GenericResponse) => {
      let myReq = new ExpressRequestBridgeToDataApiRequest(req);
      let myRes = new ExpressResponseBridgeToDataApiResponse(res, req);
      let remult = new Remult();
      remult.liveQueryPublisher = new LiveQueryPublisher(() => remult.subscriptionServer, () => remult.liveQueryStorage, this.runWithRequest)
      remult.dataProvider = (await this.dataProvider);
      remult.subscriptionServer = this.subscriptionServer;
      remult.liveQueryStorage = this.liveQueryStorage;
      await new Promise(res => {
        RemultAsyncLocalStorage.instance.run(remult, async () => {
          if (req) {
            let user;
            if (this.options.getUser)
              user = await this.options.getUser(req);
            else {
              user = req['user'];
              if (!user)
                user = req['auth'];
            }
            if (user)
              remult.user = (user);
          }
          if (this.options.initRequest) {
<<<<<<< HEAD
            await this.options.initRequest(remult, req, {
              get liveQueryStorage() {
                return remult.liveQueryStorage
              },
              set liveQueryStorage(value: LiveQueryStorage) {
                remult.liveQueryStorage = value;
              }
            });
=======
            await this.options.initRequest(req, remult);
>>>>>>> 3b28abdb
          }


          await what(remult, myReq, myRes, req);
          res({});
        })
      })
    }
  };
  async getRemult(req: GenericRequest) {
    let remult: Remult;
    await this.process(async (c) => {
      remult = c;
    })(req, undefined);
    return remult;
  }
  hasQueue = false;

  addAction(action: ActionInterface, r: GenericRouter) {
    action.__register((url: string, queue: boolean, allowed: AllowedForInstance<any>, what: (data: any, r: Remult, res: DataApiResponse) => void) => {
      let myUrl = this.options.rootPath + '/' + url;
      let tag = (() => {
        let split = url.split('/');
        if (split.length == 1)
          return 'Static Backend Methods';
        else
          return split[0];
      })();
      this.backendMethodsOpenApi.push({ path: myUrl, allowed, tag });
      if (this.options.logApiEndPoints)
        console.info("[remult] " + myUrl);
      if (queue) {
        this.hasQueue = true;
        this.queue.mapQueuedAction(myUrl, what);
      }
      r.route(myUrl).post(this.process(
        async (remult, req, res, orig) => {

          if (queue) {
            let r: jobWasQueuedResult = {
              queuedJobId: await this.queue.submitJob(myUrl, remult, orig.body)
            };

            res.success(r);
          } else
            return what(orig.body, remult, res)
        }
      ));
    });
  }
  openApiDoc(options: { title: string, version?: string }) {
    let r = new Remult();
    if (!options.version)
      options.version = "1.0.0";
    let spec: any = {
      info: { title: options.title, version: options.version },
      openapi: "3.0.0",
      //swagger: "2.0",
      "components": {
        "schemas": {},
        "securitySchemes": {
          "bearerAuth": {
            "scheme": "bearer",
            "bearerFormat": "JWT",
            "type": "http"
          }
        }
      },
      paths: {
      }
    };
    let validationError = {
      "400": {
        "description": "Error: Bad Request",
        "content": {
          "application/json": {
            "schema": {
              "$ref": "#/components/schemas/InvalidResponse"
            }
          }
        }
      }
    }
    let security = {
      "security": [
        {
          "bearerAuth": []
        }
      ]
    }
    let secureBase = (condition: any, def: boolean, item: any) => {
      if (condition === undefined)
        condition = def;
      if (condition != false) {
        if (condition != true) {

          item = { ...item, ...security }
          item.responses["403"] = { description: "forbidden" };
        }
        return item;
      }
    }
    for (const e of this.options.entities) {
      let meta = r.repo(e).metadata;
      let key = getEntityKey(e);
      let parameters = [];
      if (key) {
        let properties: any = {};
        for (const f of meta.fields) {
          let type = f.valueType == String ? "string" :
            f.valueType == Boolean ? "boolean" :
              f.valueType == Date ? "string" :
                f.valueType == Number ? "number" :
                  "object";
          properties[f.key] = {
            type
          }
          parameters.push({
            "name": f.key,
            "in": "query",
            "description": "filter equal to " + f.key,
            "required": false,
            "style": "simple",
            type
          });
          parameters.push({
            "name": f.key + "_ne",
            "in": "query",
            "description": "filter not equal to " + f.key,
            "required": false,
            "style": "simple",
            type
          });


        }
        spec.components.schemas[key] = {
          type: "object",
          properties
        }
        let definition = {
          "$ref": "#/components/schemas/" + key
        };
        let secure = (condition: any, def: boolean, item: any) => {
          item.tags = [meta.key];
          if (condition === undefined)
            condition = meta.options.allowApiCrud;
          return secureBase(condition, def, item);
        }


        let apiPath: any = spec.paths['/api/' + key] = {};
        let apiPathWithId: any = spec.paths['/api/' + key + "/{id}"] = {};
        //https://github.com/2fd/open-api.d.ts
        apiPath.get = secure(meta.options.allowApiRead, true, {
          description: "return an array of " + key + ". supports filter operators. For more info on filtering [see this article](https://remult.dev/docs/rest-api.html#filter)",
          parameters: [{
            "name": "_limit",
            "in": "query",
            "description": "limit the number of returned rows, default 100",
            "required": false,
            "style": "simple",
            "schema": { "type": "integer" }
          },
          {
            "name": "_page",
            "in": "query",
            "description": "to be used for paging",
            "required": false,
            "schema": { "type": "integer" }
          },
          {
            "name": "_sort",
            "in": "query",
            "description": "the columns to sort on",
            "required": false,
            "schema": { "type": "string" }
          },
          {
            "name": "_order",
            "in": "query",
            "description": "the sort order to user for the columns in `_sort`",
            "required": false,
            "schema": { "type": "string" }
          }, ...parameters],
          responses: {
            "200": {
              "description": "returns an array of " + key,
              "content": {
                "application/json": {
                  "schema": {
                    "type": "array",
                    "items": definition
                  }
                }
              }

            },
          }
        });
        let idParameter = {
          "name": "id",
          "in": "path",
          "description": "id of " + key,
          "required": true,
          "schema": { "type": "string" },
        };
        let itemInBody = {
          "requestBody": {
            "content": {
              "application/json": {
                "schema": {
                  "$ref": "#/components/schemas/" + key
                }
              }
            }
          }
        };



        apiPath.post = secure(meta.options.allowApiInsert, false, {
          //"summary": "insert a " + key,
          //"description": "insert a " + key,
          "produces": ["application/json"],

          ...itemInBody,

          "responses": {
            "201": {
              "description": "Created",
              "content": {
                "application/json": {

                  "schema": {
                    "$ref": "#/components/schemas/" + key

                  }
                }
              }
            },
            ...validationError
          }
        });
        apiPathWithId.get = secure(meta.options.allowApiRead, true, {
          parameters: [idParameter],
          responses: {
            "200": {
              // "description": "returns an item of " + key,
              "content": {
                "application/json": {

                  "schema": {
                    "$ref": "#/components/schemas/" + key

                  }
                }
              }
            },
          }
        });


        apiPathWithId.put = secure(meta.options.allowApiUpdate, false, {
          //"summary": "Update a " + key,
          //"description": "Update a " + key,
          "produces": ["application/json"],
          "parameters": [
            idParameter

          ],
          ...itemInBody,
          "responses": {
            "200": {
              "description": "successful operation",
              "content": {
                "application/json": {

                  "schema": {
                    "$ref": "#/components/schemas/" + key

                  }
                }
              }
            },
            ...validationError
          }
        });
        apiPathWithId.delete = secure(meta.options.allowApiDelete, false, {
          //      "summary": "Delete a " + key,
          //      "description": "Delete a " + key,
          "produces": ["application/json"],
          "parameters": [
            idParameter

          ],
          "responses": {
            "204": {
              "description": "Deleted"

            },
            ...validationError
          }
        });



      }
    }
    for (const b of this.backendMethodsOpenApi) {
      spec.paths[b.path] = {
        post: secureBase(b.allowed, false, {

          "produces": ["application/json"],
          "tags": [b.tag],
          "requestBody": {
            "content": {
              "application/json": {
                "schema": {
                  "type": "object",
                  properties: {
                    "args": {
                      "type": "array",
                      "items": { "type": "string" }
                    }
                  }
                }
              }
            }
          },

          "responses": {
            "201": {
              "description": "Created",
              "content": {
                "application/json": {
                  "schema": {
                    "type": "object",
                    properties: {
                      "data": {
                        "type": "object"
                      }
                    }
                  }
                }
              }
            },
            ...validationError
          }
        })
      }
    }
    spec.components.schemas["InvalidResponse"] = {
      "type": "object",
      properties: {
        "message": {
          "type": "string"
        },
        "modelState": {
          "type": "object"
        }
      }
    }
    return spec;
  }
  /* internal */
  backendMethodsOpenApi: { path: string, allowed: AllowedForInstance<any>, tag: string }[] = [];




}


class ExpressRequestBridgeToDataApiRequest implements DataApiRequest {
  get(key: string): any {
    return this.r.query[key];
  }

  constructor(private r: GenericRequest) {

  }
}
class ExpressResponseBridgeToDataApiResponse implements DataApiResponse {
  forbidden(): void {
    this.setStatus(403).end();
  }
  setStatus(status: number) {
    return this.r.status(status);
  }
  constructor(private r: GenericResponse, private req: GenericRequest) {

  }
  progress(progress: number): void {

  }

  public success(data: any): void {
    this.r.json(data);
  }

  public created(data: any): void {
    this.setStatus(201).json(data);
  }
  public deleted() {
    this.setStatus(204).end();
  }

  public notFound(): void {

    this.setStatus(404).end();
  }

  public error(data: ErrorInfo): void {
    data = serializeError(data);
    console.error({
      message: data.message,
      stack: data.stack?.split('\n'),
      url: this.req.url,
      method: this.req.method
    });
    this.setStatus(400).json(data);;
  }
}



function throwError() {
  throw "Invalid";
}
class inProcessQueueHandler {
  constructor(private storage: QueueStorage) {

  }
  async submitJob(url: string, req: Remult, body: any): Promise<string> {
    let id = await this.storage.createJob(url, req.user ? req.user.id : undefined);
    let job = await this.storage.getJobInfo(id);

    this.actions.get(url)(body, req, {
      error: error => job.setErrorResult(serializeError(error))

      ,
      success: result => job.setResult(result),
      progress: progress => job.setProgress(progress)
    });
    return id;
  }
  mapQueuedAction(url: string, what: (data: any, r: Remult, res: ApiActionResponse) => void) {
    this.actions.set(url, what);
  }
  actions = new Map<string, ((data: any, r: Remult, res: ApiActionResponse) => void)>();
  async getJobInfo(queuedJobId: string): Promise<queuedJobInfo> {
    return await this.storage.getJobInfo(queuedJobId);
  }

}
export interface queuedJobInfo {
  info: queuedJobInfoResponse;
  userId: string;
  setErrorResult(error: any): void;
  setResult(result: any): void;
  setProgress(progress: number): void;
}
export interface ApiActionResponse {
  error(error: any): void;
  success(result: any): void;
  progress(progress: number): void;

}
class InMemoryQueueStorage implements QueueStorage {
  async getJobInfo(queuedJobId: string): Promise<queuedJobInfo> {
    return this.jobs.get(queuedJobId);
  }

  async createJob(url: string, userId: string) {
    let id = this.jobs.size.toString();
    this.jobs.set(id, {
      info: {
        done: false
      },
      userId: userId,
      setErrorResult: (error: any) => {
        let job = this.jobs.get(id);
        job.info.done = true;
        job.info.error = error;
      },
      setResult: (result: any) => {
        let job = this.jobs.get(id);
        job.info.done = true;
        job.info.result = result;
      },
      setProgress: (progress: number) => {
        let job = this.jobs.get(id);
        job.info.progress = progress;
      }
    });
    return id;
  }
  private jobs = new Map<string, queuedJobInfo>();

}

export interface QueueStorage {
  createJob(url: string, userId: string): Promise<string>;
  getJobInfo(queuedJobId: string): Promise<queuedJobInfo>;

}
let test = 0;
export class EntityQueueStorage implements QueueStorage {
  constructor(private repo: Repository<JobsInQueueEntity>) {

  }
  sync: Promise<any> = Promise.resolve();
  doSync<T>(what: () => Promise<T>) {
    return this.sync = this.sync.then(() => what());
  }

  async getJobInfo(queuedJobId: string): Promise<queuedJobInfo> {
    let q = await this.repo.findId(queuedJobId);
    let lastProgress: Date = undefined;
    return {
      userId: q.userId,
      info: {
        done: q.done,
        error: q.error ? JSON.parse(q.result) : undefined,
        result: q.done && !q.error ? JSON.parse(q.result) : undefined,
        progress: q.progress
      },
      setErrorResult: async (error: any) => {
        await this.sync;
        q.error = true;
        q.done = true;
        q.result = JSON.stringify(error);
        q.doneTime = new Date();
        q.progress = 1;
        await this.doSync(() => q._.save());
      },
      setResult: async (result: any) => {
        await this.sync;
        q.done = true;
        q.result = JSON.stringify(result);
        q.doneTime = new Date();

        await this.doSync(() => q._.save());

      },
      setProgress: async (progress: number) => {
        if (progress === 0)
          return;
        let now = new Date();
        if (lastProgress && now.valueOf() - lastProgress.valueOf() < 200)
          return;
        lastProgress = new Date();
        await this.sync;
        q.progress = progress;
        await this.doSync(() => q._.save());

      }
    };

  }

  async createJob(url: string, userId: string): Promise<string> {
    let q = this.repo.create();
    q.userId = userId;
    q.submitTime = new Date();
    q.url = url;
    await q._.save();
    return q.id;
  }

}
class RouteImplementation {
  map = new Map<string, Map<string, GenericRequestHandler>>();
  route(path: string): SpecificRoute {
    //consider using:
    //* https://raw.githubusercontent.com/cmorten/opine/main/src/utils/pathToRegex.ts
    //* https://github.com/pillarjs/path-to-regexp
    let r = path.toLowerCase();
    let m = new Map<string, GenericRequestHandler>();
    this.map.set(r, m);
    const route = {
      get: (h: GenericRequestHandler) => {
        m.set("get", h);
        return route;
      },
      put: (h: GenericRequestHandler) => {
        m.set("put", h);
        return route;
      },
      post: (h: GenericRequestHandler) => {
        m.set("post", h);
        return route;
      },
      delete: (h: GenericRequestHandler) => {
        m.set("delete", h);
        return route;
      }
    }
    return route;

  }
  async handle(req: GenericRequest, gRes?: GenericResponse): Promise<ServerHandleResponse | undefined> {


    return new Promise<ServerHandleResponse | undefined>(res => {
      const response = new class implements GenericResponse {
        statusCode = 200;
        json(data: any) {
          if (gRes !== undefined)
            gRes.json(data);
          res({ statusCode: this.statusCode, data });
        }
        status(statusCode: number): GenericResponse {
          if (gRes !== undefined)
            gRes.status(statusCode);
          this.statusCode = statusCode;
          return this;
        }
        end() {
          if (gRes !== undefined)
            gRes.end();
          res({
            statusCode: this.statusCode
          })
        }
      };
      this.middleware(req, response, () => res(undefined));
    })

  }
  middleware(req: GenericRequest, res: GenericResponse, next: VoidFunction) {
    let theUrl: string = req.url;
    if (theUrl.startsWith('/'))//next sends a partial url '/api/tasks' and not the full url
      theUrl = 'http://stam' + theUrl;
    const url = new URL(theUrl);
    const path = url.pathname;
    if (!req.query) {
      let query: { [key: string]: undefined | string | string[] } = {};
      url.searchParams.forEach((val, key) => {
        let current = query[key];
        if (!current) {
          query[key] = val;
          return;
        }
        if (Array.isArray(current)) {
          current.push(val);
          return;
        }
        query[key] = [current, val];
      });
      req.query = query;
    }
    let lowerPath = path.toLowerCase();
    let m = this.map.get(lowerPath);

    if (m) {
      let h = m.get(req.method.toLowerCase());
      if (h) {
        h(req, res, next);
        return;
      }
    }
    let idPosition = path.lastIndexOf('/');
    if (idPosition >= 0) {
      lowerPath = path.substring(0, idPosition) + '/:id';
      m = this.map.get(lowerPath);
      if (m) {
        let h = m.get(req.method.toLowerCase());
        if (h) {
          if (!req.params)
            req.params = {};
          req.params.id = path.substring(idPosition + 1);
          h(req, res, next);
          return;
        }
      }
    }
    next();
  }
}


@Entity(undefined, {
  dbName: 'jobsInQueue'
})
export class JobsInQueueEntity extends IdEntity {
  @Fields.string()
  userId: string;
  @Fields.string()
  url: string;
  @Fields.date()
  submitTime: Date;
  @Fields.date()
  doneTime: Date;
  @Fields.string()
  result: string;
  @Fields.boolean()
  done: boolean;
  @Fields.boolean()
  error: boolean;
  @Fields.number()
  progress: number;
}

allEntities.splice(allEntities.indexOf(JobsInQueueEntity), 1);<|MERGE_RESOLUTION|>--- conflicted
+++ resolved
@@ -18,18 +18,15 @@
   */
   dataProvider?: DataProvider | Promise<DataProvider> | (() => Promise<DataProvider | undefined>);
   queueStorage?: QueueStorage;
-<<<<<<< HEAD
   liveQueryStorage?: LiveQueryStorage,
   subscriptionServer?: SubscriptionServer
-  initRequest?: (remult: Remult, origReq: RequestType, options: InitRequestOptions) => Promise<void>;
+  initRequest?: (origReq: RequestType, options: InitRequestOptions) => Promise<void>;
   requestSerializer?: {
     toJson: (request: RequestType) => any,
     fromJson: (request: any) => RequestType
   };
 
-=======
-  initRequest?: (origReq: RequestType, remult: Remult) => Promise<void>;
->>>>>>> 3b28abdb
+
   getUser?: (request: RequestType) => Promise<UserInfo>;
   initApi?: (remult: Remult) => void | Promise<void>;
   logApiEndPoints?: boolean;
@@ -39,7 +36,8 @@
   rootPath?: string;
 };
 export interface InitRequestOptions {
-  liveQueryStorage: LiveQueryStorage
+  liveQueryStorage: LiveQueryStorage,
+  readonly remult: Remult
 }
 
 export function createRemultServerCore<RequestType extends GenericRequest = GenericRequest>(
@@ -318,8 +316,9 @@
               remult.user = (user);
           }
           if (this.options.initRequest) {
-<<<<<<< HEAD
-            await this.options.initRequest(remult, req, {
+
+            await this.options.initRequest(req, {
+              remult,
               get liveQueryStorage() {
                 return remult.liveQueryStorage
               },
@@ -327,9 +326,7 @@
                 remult.liveQueryStorage = value;
               }
             });
-=======
-            await this.options.initRequest(req, remult);
->>>>>>> 3b28abdb
+
           }
 
 
