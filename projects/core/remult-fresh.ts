<<<<<<< HEAD
import { remultServer } from "./remult-middleware";
import { RemultServerOptions, RemultServer } from "./server/expressBridge";

export function remultFresh(options: RemultServerOptions, response: FreshResponse): RemultFresh {
    const server = remultServer(options);
    const orig = server.handle;
=======
import { remultMiddleware } from "./remult-middleware";
import { RemultServerOptions, RemultServer } from "./server/expressBridge";

export function remultFresh(options: RemultServerOptions, response: FreshResponse): RemultFresh {
    const mw = remultMiddleware(options);
    const orig = mw.handle;
>>>>>>> 08f55127
    return {
        ...server, ...{
            handle: async (req: FreshRequest, ctx: FreshContext) => {
                const theReq = {
                    method: req.method,
                    url: req.url,
                    body: undefined

                };

                switch (req.method.toLocaleLowerCase()) {
                    case "put":
                    case "post":
                        console.log(req);
                        theReq.body = await req.json();
                        break;
                }
                let init: ResponseInit = {};
                const res = await orig(theReq);
                if (res) {
                    if (res.statusCode)
                        init.status = res.statusCode;
                    if (res.data) {
                        console.log({ init, res });
                        return response.json(res.data, init);
                    }
                    else
                        return new response(undefined, init);
                }
                else {
                    return ctx.next();
                };
            }
        }
    };
}




export interface RemultFresh extends RemultServer {
    handle(req: FreshRequest, ctx: FreshContext): Promise<FreshResponse>
}
export interface FreshRequest {
    url: string,
    method: string,
    json: () => Promise<any>
}
export interface FreshContext {
    next: () => Promise<any>,
}
export interface FreshResponse {
    new(body?: any | undefined, init?: ResponseInit): any;
    json(data: unknown, init?: ResponseInit): any;
};
<|MERGE_RESOLUTION|>--- conflicted
+++ resolved
@@ -1,18 +1,9 @@
-<<<<<<< HEAD
 import { remultServer } from "./remult-middleware";
 import { RemultServerOptions, RemultServer } from "./server/expressBridge";
 
 export function remultFresh(options: RemultServerOptions, response: FreshResponse): RemultFresh {
     const server = remultServer(options);
     const orig = server.handle;
-=======
-import { remultMiddleware } from "./remult-middleware";
-import { RemultServerOptions, RemultServer } from "./server/expressBridge";
-
-export function remultFresh(options: RemultServerOptions, response: FreshResponse): RemultFresh {
-    const mw = remultMiddleware(options);
-    const orig = mw.handle;
->>>>>>> 08f55127
     return {
         ...server, ...{
             handle: async (req: FreshRequest, ctx: FreshContext) => {
