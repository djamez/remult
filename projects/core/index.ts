--- conflicted
+++ resolved
@@ -28,9 +28,6 @@
   Paginator,
   LiveQuery,
   LiveQueryChangeInfo,
-<<<<<<< HEAD
-} from './src/remult3/remult3.js'
-=======
   Subscribable,
   RefSubscriber,
   RefSubscriberBase,
@@ -51,8 +48,7 @@
   EntityRefForEntityBase,
   IdMetadata,
   FindFirstOptionsBase,
-} from './src/remult3/remult3'
->>>>>>> 267a1b08
+} from './src/remult3/remult3.js'
 export {
   EntityBase,
   ControllerBase,
@@ -63,47 +59,32 @@
   ValueListFieldOptions,
   ValueListInfo,
   CaptionTransformer,
-<<<<<<< HEAD
 } from './src/remult3/RepositoryImplementation.js'
 export { Entity } from './src/remult3/entity.js'
 export { getEntityRef } from './src/remult3/getEntityRef.js'
-
-export { StringFieldOptions } from './src/remult3/RepositoryImplementation.js'
-export { describeClass } from './src/remult3/DecoratorReplacer.js'
-export { EntityOptions } from './src/entity.js'
-=======
-} from './src/remult3/RepositoryImplementation'
-export { Entity } from './src/remult3/entity'
-export { getEntityRef } from './src/remult3/getEntityRef'
 export {
   Field,
   Fields,
   StringFieldOptions,
   Relations,
-} from './src/remult3/Fields'
-export { IdEntity } from './src/remult3/IdEntity'
+} from './src/remult3/Fields.js'
+export { IdEntity } from './src/remult3/IdEntity.js'
 
-export { describeClass } from './src/remult3/DecoratorReplacer'
-export { EntityOptions } from './src/entity'
->>>>>>> 267a1b08
+export { describeClass } from './src/remult3/DecoratorReplacer.js'
+export { EntityOptions } from './src/entity.js'
 export {
   DataProvider,
   EntityDataProvider,
   EntityDataProviderFindOptions,
   ErrorInfo,
   RestDataProviderHttpProvider,
-<<<<<<< HEAD
 } from './src/data-interfaces.js' //V
-export { SqlCommand, SqlImplementation, SqlResult } from './src/sql-command.js' //V
-=======
-} from './src/data-interfaces' //V
 export {
   SqlCommand,
   SqlCommandWithParameters,
   SqlImplementation,
   SqlResult,
-} from './src/sql-command' //V
->>>>>>> 267a1b08
+} from './src/sql-command.js' //V
 export {
   FieldMetadata,
   FieldOptions,
@@ -111,32 +92,19 @@
   ValueConverter,
   ValueListItem, // reconsider, maybe it should go to remult angular as the abstraction ?
   ValueOrExpression,
-<<<<<<< HEAD
 } from './src/column-interfaces.js' // revisit input type
 export { RestDataProvider } from './src/data-providers/rest-data-provider.js' //V
 export { InMemoryDataProvider } from './src/data-providers/in-memory-database.js' //V
-export { ArrayEntityDataProvider } from './src/data-providers/array-entity-data-provider.js' //V
 export { WebSqlDataProvider } from './src/data-providers/web-sql-data-provider.js' //V
 export { SqlDatabase } from './src/data-providers/sql-database.js' //V
-=======
-} from './src/column-interfaces' // revisit input type
-export { RestDataProvider } from './src/data-providers/rest-data-provider' //V
-export { InMemoryDataProvider } from './src/data-providers/in-memory-database' //V
-export { WebSqlDataProvider } from './src/data-providers/web-sql-data-provider' //V
-export { SqlDatabase } from './src/data-providers/sql-database' //V
 
->>>>>>> 267a1b08
 export {
   CustomSqlFilterObject,
   CustomSqlFilterBuilder,
   dbNamesOf,
-<<<<<<< HEAD
-} from './src/filter/filter-consumer-bridge-to-sql-request.js'
-=======
   CustomSqlFilterBuilderFunction,
   EntityDbNames,
-} from './src/filter/filter-consumer-bridge-to-sql-request'
->>>>>>> 267a1b08
+} from './src/filter/filter-consumer-bridge-to-sql-request.js'
 
 export {
   JsonDataProvider,
@@ -162,36 +130,22 @@
   EventDispatcher,
   EventSource,
   UserInfo,
-<<<<<<< HEAD
 } from './src/context.js'
 export { ExternalHttpProvider } from './src/buildRestDataProvider.js'
 export { SortSegment, Sort } from './src/sort.js'
-export { OneToMany } from './src/column.js'
 export { CompoundIdField } from './src/CompoundIdField.js'
-export { Filter } from './src/filter/filter-interfaces.js'
+export {
+  Filter,
+  FilterConsumer,
+  customFilterInfo,
+} from './src/filter/filter-interfaces.js'
 export { UrlBuilder } from './urlBuilder.js'
 export { Validators } from './src/validators.js'
 
 export { ValueConverters } from './src/valueConverters.js'
 export { remult } from './src/remult-proxy.js'
-=======
-} from './src/context'
-export { ExternalHttpProvider } from './src/buildRestDataProvider'
-export { SortSegment, Sort } from './src/sort'
-export { CompoundIdField } from './src/CompoundIdField'
-export {
-  Filter,
-  FilterConsumer,
-  customFilterInfo,
-} from './src/filter/filter-interfaces'
-export { UrlBuilder } from './urlBuilder'
-export { Validators } from './src/validators'
+import { remult } from './src/remult-proxy.js'
 
-export { ValueConverters } from './src/valueConverters'
-export { remult } from './src/remult-proxy'
-import { remult } from './src/remult-proxy'
-
->>>>>>> 267a1b08
 //export { getId } from './src/remult3/getId';
 
 export {
@@ -207,10 +161,7 @@
   SubscriptionChannel,
   LiveQueryChange,
   Unsubscribe,
-<<<<<<< HEAD
 } from './src/live-query/SubscriptionChannel.js'
-=======
-} from './src/live-query/SubscriptionChannel'
 
 /**
  * A convenient shortcut function to quickly obtain a repository for a specific entity type in Remult.
@@ -226,5 +177,4 @@
  */
 export function repo<entityType>(entity: ClassType<entityType>) {
   return remult.repo(entity)
-}
->>>>>>> 267a1b08
+}