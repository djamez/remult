--- conflicted
+++ resolved
@@ -1,7 +1,3 @@
-<<<<<<< HEAD
-export * from './postgres-data-provider.js'
-export * from './schema-builder.js'
-=======
 export {
   PostgresDataProvider,
   PostgresPool,
@@ -10,6 +6,8 @@
   createPostgresConnection,
   createPostgresDataProvider,
   PostgresCommandSource,
-} from './postgres-data-provider'
-export { PostgresSchemaBuilder, postgresColumnSyntax } from './schema-builder'
->>>>>>> 8003a39d
+} from './postgres-data-provider.js'
+export {
+  PostgresSchemaBuilder,
+  postgresColumnSyntax,
+} from './schema-builder.js'