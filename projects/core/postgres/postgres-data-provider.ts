
<<<<<<< HEAD
import { ClientBase, Pool, PoolConfig, QueryResult } from 'pg';

import { allEntities, Remult } from '../src/context';
=======
>>>>>>> f446c06e

import { Pool, PoolConfig, QueryResult } from 'pg';
import { Remult } from '../src/context';
import { PostgresSchemaBuilder, verifyStructureOfAllEntities } from './schema-builder';
import { EntityMetadata } from '../src/remult3';
import { SqlCommand, SqlImplementation, SqlResult } from '../src/sql-command';
import { SqlDatabase } from '../src/data-providers/sql-database';



export interface PostgresPool extends PostgresCommandSource {
    connect(): Promise<PostgresClient>;
}
export interface PostgresClient extends PostgresCommandSource {
    release(): void;
}

export class PostgresDataProvider implements SqlImplementation {
    static getRawDb(remult: Remult): ClientBase {
        const sql = SqlDatabase.getRawDb(remult);
        const me = sql._getSourceSql() as PostgresDataProvider;
        if (!me.pool) {
            throw "the data provider is not a PostgresDataProvider";
        }
        return me.pool as any as ClientBase;
    }
    async entityIsUsedForTheFirstTime(entity: EntityMetadata): Promise<void> {

    }
    getLimitSqlSyntax(limit: number, offset: number) {
        return ' limit ' + limit + ' offset ' + offset;
    }

    createCommand(): SqlCommand {
        return new PostgresBridgeToSQLCommand(this.pool);
    }
    constructor(private pool: PostgresPool) {
    }

    async transaction(action: (dataProvider: SqlImplementation) => Promise<void>) {
        let client = await this.pool.connect();

        try {
            await client.query('BEGIN');
            await action({
                createCommand: () => new PostgresBridgeToSQLCommand(client),
                entityIsUsedForTheFirstTime: this.entityIsUsedForTheFirstTime,
                transaction: () => { throw "nested transactions not allowed" },
                getLimitSqlSyntax: this.getLimitSqlSyntax,
                //@ts-ignore
                pool:client
            });
            await client.query('COMMIT');
        }
        catch (err) {
            await client.query('ROLLBACK');
            throw err;
        }
        finally {
            await client.release();
        }
    }
}


export interface PostgresCommandSource {
    query(queryText: string, values?: any[]): Promise<QueryResult>;
}

class PostgresBridgeToSQLCommand implements SqlCommand {
    constructor(private source: PostgresCommandSource) {

    }
    values: any[] = [];
    addParameterAndReturnSqlToken(val: any): string {
        this.values.push(val);
        return '$' + this.values.length;
    }
    execute(sql: string): Promise<SqlResult> {
        return this.source.query(sql, this.values).then(r => new PostgresBridgeToSQLQueryResult(r));
    }
}
class PostgresBridgeToSQLQueryResult implements SqlResult {
    getColumnKeyInResultForIndexInSelect(index: number): string {
        return this.r.fields[index].name;
    }

    constructor(public r: QueryResult) {
        this.rows = r.rows;
    }
    rows: any[];

}

<<<<<<< HEAD
export async function verifyStructureOfAllEntities(db: SqlDatabase, remult: Remult) {
    return await new PostgresSchemaBuilder(db).verifyStructureOfAllEntities(remult);
}

export class PostgresSchemaBuilder {
    async verifyStructureOfAllEntities(remult: Remult) {
        console.log("start verify structure");
        for (const entityClass of allEntities) {
            let entity = remult.repo(entityClass).metadata;
            let e = await getDbNameProvider(entity);
            try {
                if (!entity.options.sqlExpression) {
                    if ((await e.entityName).toLowerCase().indexOf('from ') < 0) {
                        await this.createIfNotExist(entity);
                        await this.verifyAllColumns(entity);
                    }
                }
            }
            catch (err) {
                console.log("failed verify structure of " + e.entityName + " ", err);
            }
        }
    }
    async createIfNotExist(entity: EntityMetadata): Promise<void> {
        var c = this.pool.createCommand();
        let e = await getDbNameProvider(entity);

        await c.execute("select 1 from information_Schema.tables where table_name=" + c.addParameterAndReturnSqlToken((e.entityName).toLowerCase()) + this.additionalWhere).then(async r => {

            if (r.rows.length == 0) {
                let result = '';
                for (const x of entity.fields) {
                    if (!e.isDbReadonly(x) || isAutoIncrement(x)) {
                        if (result.length != 0)
                            result += ',';
                        result += '\r\n  ';

                        if (isAutoIncrement(x))
                            result += e.nameOf(x) + ' serial';
                        else {
                            result += postgresColumnSyntax(x, e.nameOf(x));
                            if (x == entity.idMetadata.field)
                                result += ' primary key';
                        }
                    }
                }

                let sql = 'create table ' + e.entityName + ' (' + result + '\r\n)';
                //console.log(sql);
                await this.pool.execute(sql);
            }
        });
    }


    async addColumnIfNotExist<T extends EntityMetadata>(entity: T, c: ((e: T) => FieldMetadata)) {
        let e = await getDbNameProvider(entity);
        if (e.isDbReadonly(c(entity)))
            return;
        try {
            let cmd = this.pool.createCommand();

            const colName = e.nameOf(c(entity));
            if (
                (await cmd.execute(`select 1   
        FROM information_schema.columns 
        WHERE table_name=${cmd.addParameterAndReturnSqlToken((e.entityName).toLocaleLowerCase())} and column_name=${cmd.addParameterAndReturnSqlToken((colName).toLocaleLowerCase())}` + this.additionalWhere
                )).rows.length == 0) {
                let sql = `alter table ${e.entityName} add column ${postgresColumnSyntax(c(entity), colName)}`;
                //console.log(sql);
                await this.pool.execute(sql);
            }
        }
        catch (err) {
            console.log(err);
        }
    }
    async verifyAllColumns<T extends EntityMetadata>(entity: T) {
        try {
            let cmd = this.pool.createCommand();
            let e = await getDbNameProvider(entity);

            let cols = (await cmd.execute(`select column_name   
        FROM information_schema.columns 
        WHERE table_name=${cmd.addParameterAndReturnSqlToken((e.entityName).toLocaleLowerCase())} ` + this.additionalWhere
            )).rows.map(x => x.column_name);
            for (const col of entity.fields) {
                if (!e.isDbReadonly(col))
                    if (!cols.includes(e.nameOf(col).toLocaleLowerCase())) {
                        let sql = `alter table ${e.entityName} add column ${postgresColumnSyntax(col, e.nameOf(col))}`;
                        //console.log(sql);
                        await this.pool.execute(sql);
                    }
            }

        }
        catch (err) {
            console.log(err);
        }
    }
    additionalWhere = '';
    constructor(private pool: SqlDatabase, schema?: string) {
        if (schema) {
            this.additionalWhere = ' and table_schema=\'' + schema + '\'';
        }
    }
}

export async function preparePostgresQueueStorage(sql: SqlDatabase) {

    let c = new Remult(sql);
    let JobsInQueueEntity = (await import('../server/expressBridge')).JobsInQueueEntity
    let e = c.repo(JobsInQueueEntity);
    await new PostgresSchemaBuilder(sql).createIfNotExist(e.metadata);
    await new PostgresSchemaBuilder(sql).verifyAllColumns(e.metadata);

    return new (await import('../server/expressBridge')).EntityQueueStorage(c.repo(JobsInQueueEntity));


}
=======

>>>>>>> f446c06e

export async function createPostgresConnection(options?: {
    connectionString?: string,
    sslInDev?: boolean,
    configuration?: "heroku" | PoolConfig,
    autoCreateTables?: boolean
}) {
    if (!options)
        options = {};
    let config: PoolConfig = {};
    if (options.configuration)
        if (options.configuration == "heroku") {
            config = {
                connectionString: process.env.DATABASE_URL,
                ssl: process.env.NODE_ENV !== "production" && !options.sslInDev ? false : {
                    rejectUnauthorized: false
                }
            }
        } else
            config = options.configuration;
    else {
        if (!options.connectionString)
            options.connectionString = process.env.DATABASE_URL;
    }
    if (!config.connectionString && options.connectionString) {
        config.connectionString = options.connectionString;
    }


    const db = new SqlDatabase(new PostgresDataProvider(new Pool(config)));
    let remult = new Remult(db);
    if (options.autoCreateTables === undefined || options.autoCreateTables)
        await verifyStructureOfAllEntities(db, remult);
    return db;

}

export async function preparePostgresQueueStorage(sql: SqlDatabase) {

    let c = new Remult();
    c.setDataProvider(sql);
    let JobsInQueueEntity = (await import('../server/expressBridge')).JobsInQueueEntity
    let e = c.repo(JobsInQueueEntity);
    await new PostgresSchemaBuilder(sql).createIfNotExist(e.metadata);
    await new PostgresSchemaBuilder(sql).verifyAllColumns(e.metadata);

    return new (await import('../server/expressBridge')).EntityQueueStorage(c.repo(JobsInQueueEntity));


}<|MERGE_RESOLUTION|>--- conflicted
+++ resolved
@@ -1,10 +1,4 @@
 
-<<<<<<< HEAD
-import { ClientBase, Pool, PoolConfig, QueryResult } from 'pg';
-
-import { allEntities, Remult } from '../src/context';
-=======
->>>>>>> f446c06e
 
 import { Pool, PoolConfig, QueryResult } from 'pg';
 import { Remult } from '../src/context';
@@ -99,130 +93,7 @@
 
 }
 
-<<<<<<< HEAD
-export async function verifyStructureOfAllEntities(db: SqlDatabase, remult: Remult) {
-    return await new PostgresSchemaBuilder(db).verifyStructureOfAllEntities(remult);
-}
 
-export class PostgresSchemaBuilder {
-    async verifyStructureOfAllEntities(remult: Remult) {
-        console.log("start verify structure");
-        for (const entityClass of allEntities) {
-            let entity = remult.repo(entityClass).metadata;
-            let e = await getDbNameProvider(entity);
-            try {
-                if (!entity.options.sqlExpression) {
-                    if ((await e.entityName).toLowerCase().indexOf('from ') < 0) {
-                        await this.createIfNotExist(entity);
-                        await this.verifyAllColumns(entity);
-                    }
-                }
-            }
-            catch (err) {
-                console.log("failed verify structure of " + e.entityName + " ", err);
-            }
-        }
-    }
-    async createIfNotExist(entity: EntityMetadata): Promise<void> {
-        var c = this.pool.createCommand();
-        let e = await getDbNameProvider(entity);
-
-        await c.execute("select 1 from information_Schema.tables where table_name=" + c.addParameterAndReturnSqlToken((e.entityName).toLowerCase()) + this.additionalWhere).then(async r => {
-
-            if (r.rows.length == 0) {
-                let result = '';
-                for (const x of entity.fields) {
-                    if (!e.isDbReadonly(x) || isAutoIncrement(x)) {
-                        if (result.length != 0)
-                            result += ',';
-                        result += '\r\n  ';
-
-                        if (isAutoIncrement(x))
-                            result += e.nameOf(x) + ' serial';
-                        else {
-                            result += postgresColumnSyntax(x, e.nameOf(x));
-                            if (x == entity.idMetadata.field)
-                                result += ' primary key';
-                        }
-                    }
-                }
-
-                let sql = 'create table ' + e.entityName + ' (' + result + '\r\n)';
-                //console.log(sql);
-                await this.pool.execute(sql);
-            }
-        });
-    }
-
-
-    async addColumnIfNotExist<T extends EntityMetadata>(entity: T, c: ((e: T) => FieldMetadata)) {
-        let e = await getDbNameProvider(entity);
-        if (e.isDbReadonly(c(entity)))
-            return;
-        try {
-            let cmd = this.pool.createCommand();
-
-            const colName = e.nameOf(c(entity));
-            if (
-                (await cmd.execute(`select 1   
-        FROM information_schema.columns 
-        WHERE table_name=${cmd.addParameterAndReturnSqlToken((e.entityName).toLocaleLowerCase())} and column_name=${cmd.addParameterAndReturnSqlToken((colName).toLocaleLowerCase())}` + this.additionalWhere
-                )).rows.length == 0) {
-                let sql = `alter table ${e.entityName} add column ${postgresColumnSyntax(c(entity), colName)}`;
-                //console.log(sql);
-                await this.pool.execute(sql);
-            }
-        }
-        catch (err) {
-            console.log(err);
-        }
-    }
-    async verifyAllColumns<T extends EntityMetadata>(entity: T) {
-        try {
-            let cmd = this.pool.createCommand();
-            let e = await getDbNameProvider(entity);
-
-            let cols = (await cmd.execute(`select column_name   
-        FROM information_schema.columns 
-        WHERE table_name=${cmd.addParameterAndReturnSqlToken((e.entityName).toLocaleLowerCase())} ` + this.additionalWhere
-            )).rows.map(x => x.column_name);
-            for (const col of entity.fields) {
-                if (!e.isDbReadonly(col))
-                    if (!cols.includes(e.nameOf(col).toLocaleLowerCase())) {
-                        let sql = `alter table ${e.entityName} add column ${postgresColumnSyntax(col, e.nameOf(col))}`;
-                        //console.log(sql);
-                        await this.pool.execute(sql);
-                    }
-            }
-
-        }
-        catch (err) {
-            console.log(err);
-        }
-    }
-    additionalWhere = '';
-    constructor(private pool: SqlDatabase, schema?: string) {
-        if (schema) {
-            this.additionalWhere = ' and table_schema=\'' + schema + '\'';
-        }
-    }
-}
-
-export async function preparePostgresQueueStorage(sql: SqlDatabase) {
-
-    let c = new Remult(sql);
-    let JobsInQueueEntity = (await import('../server/expressBridge')).JobsInQueueEntity
-    let e = c.repo(JobsInQueueEntity);
-    await new PostgresSchemaBuilder(sql).createIfNotExist(e.metadata);
-    await new PostgresSchemaBuilder(sql).verifyAllColumns(e.metadata);
-
-    return new (await import('../server/expressBridge')).EntityQueueStorage(c.repo(JobsInQueueEntity));
-
-
-}
-=======
-
->>>>>>> f446c06e
 
 export async function createPostgresConnection(options?: {
     connectionString?: string,
