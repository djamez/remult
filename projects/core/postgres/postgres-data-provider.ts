<<<<<<< HEAD
import type { ClientBase, PoolConfig, QueryResult } from 'pg'
import pg from 'pg'
const { Pool } = pg
import { Remult } from '../src/context.js'
import { SqlDatabase } from '../src/data-providers/sql-database.js'
import type { EntityMetadata } from '../src/remult3/remult3.js'
=======
import type { ClientBase, PoolConfig, QueryResult, PoolClient } from 'pg'
import { Pool } from 'pg'
import { Remult } from '../src/context'
import { SqlDatabase } from '../src/data-providers/sql-database'
import type { EntityMetadata } from '../src/remult3/remult3'
>>>>>>> 8003a39d
import type {
  SqlCommand,
  SqlImplementation,
  SqlResult,
} from '../src/sql-command.js'
import { PostgresSchemaBuilder } from './schema-builder.js'

export interface PostgresPool extends PostgresCommandSource {
  connect(): Promise<PostgresClient>
}
export interface PostgresClient extends PostgresCommandSource {
  release(): void
}

export class PostgresDataProvider implements SqlImplementation {
  supportsJsonColumnType = true
  static getDb(remult?: Remult): ClientBase {
    const sql = SqlDatabase.getDb(remult)
    const me = sql._getSourceSql() as PostgresDataProvider
    if (!me.pool) {
      throw 'the data provider is not a PostgresDataProvider'
    }
    return me.pool as any as ClientBase
  }
  async entityIsUsedForTheFirstTime(entity: EntityMetadata): Promise<void> {}
  getLimitSqlSyntax(limit: number, offset: number) {
    return ' limit ' + limit + ' offset ' + offset
  }

  createCommand(): SqlCommand {
    return new PostgresBridgeToSQLCommand(this.pool)
  }
  constructor(
    private pool: PostgresPool,
    private options?: {
      wrapIdentifier?: (name: string) => string
      schema?: string
    },
  ) {
    if (options.wrapIdentifier) this.wrapIdentifier = options.wrapIdentifier
    if (options.schema) {
      this.pool = new PostgresSchemaWrapper(pool, options.schema)
    }
  }
  wrapIdentifier = (name) =>
    name
      .split('.')
      .map((name) =>
        name.startsWith('"') ? name : '"' + name.replace(/"/g, '""') + '"',
      )
      .join('.')

  async ensureSchema(entities: EntityMetadata<any>[]): Promise<void> {
    var db = new SqlDatabase(this)
    var sb = new PostgresSchemaBuilder(db, this.options?.schema)
    await sb.ensureSchema(entities)
  }

  async transaction(
    action: (dataProvider: SqlImplementation) => Promise<void>,
  ) {
    let client = await this.pool.connect()

    try {
      await client.query('BEGIN')
      await action({
        createCommand: () => new PostgresBridgeToSQLCommand(client),
        entityIsUsedForTheFirstTime: this.entityIsUsedForTheFirstTime,
        transaction: () => {
          throw 'nested transactions not allowed'
        },
        getLimitSqlSyntax: this.getLimitSqlSyntax,
        supportsJsonColumnType: this.supportsJsonColumnType,
        //@ts-ignore
        pool: client,
      })
      await client.query('COMMIT')
    } catch (err) {
      await client.query('ROLLBACK')
      throw err
    } finally {
      await client.release()
    }
  }
}

export interface PostgresCommandSource {
  query(queryText: string, values?: any[]): Promise<QueryResult>
}

class PostgresBridgeToSQLCommand implements SqlCommand {
  constructor(private source: PostgresCommandSource) {}
  values: any[] = []
  addParameterAndReturnSqlToken(val: any): string {
    if (Array.isArray(val)) val = JSON.stringify(val)
    this.values.push(val)
    return '$' + this.values.length
  }
  async execute(sql: string): Promise<SqlResult> {
    return this.source
      .query(sql, this.values)
      .then((r) => new PostgresBridgeToSQLQueryResult(r))
  }
}
class PostgresBridgeToSQLQueryResult implements SqlResult {
  getColumnKeyInResultForIndexInSelect(index: number): string {
    return this.r.fields[index].name
  }

  constructor(public r: QueryResult) {
    this.rows = r.rows
  }
  rows: any[]
}

export async function createPostgresConnection(
  options?: Parameters<typeof createPostgresDataProvider>[0],
) {
  return createPostgresDataProvider(options)
}
export async function createPostgresDataProvider(options?: {
  connectionString?: string
  sslInDev?: boolean
  configuration?: 'heroku' | PoolConfig
  wrapIdentifier?: (name: string) => string
  caseInsensitiveIdentifiers?: boolean
  schema?: string
}) {
  if (!options) options = {}
  let config: PoolConfig = {}
  if (options.configuration)
    if (options.configuration == 'heroku') {
      config = {
        connectionString: process.env.DATABASE_URL,
        ssl:
          process.env.NODE_ENV !== 'production' && !options.sslInDev
            ? false
            : {
                rejectUnauthorized: false,
              },
      }
    } else config = options.configuration
  else {
    if (!options.connectionString)
      options.connectionString = process.env.DATABASE_URL
  }
  if (!config.connectionString && options.connectionString) {
    config.connectionString = options.connectionString
  }

  const db = new SqlDatabase(
    new PostgresDataProvider(new Pool(config), {
      wrapIdentifier:
        options?.wrapIdentifier ||
        (options.caseInsensitiveIdentifiers && ((name) => name)),
      schema: options.schema,
    }),
  )
  let remult = new Remult()
  remult.dataProvider = db
  return db
}

export async function preparePostgresQueueStorage(sql: SqlDatabase) {
  let c = new Remult()
  c.dataProvider = sql
  let JobsInQueueEntity = (await import('../server/expressBridge.js'))
    .JobsInQueueEntity
  let e = c.repo(JobsInQueueEntity)
  await sql.ensureSchema([e.metadata])
  return new (await import('../server/expressBridge.js')).EntityQueueStorage(
    c.repo(JobsInQueueEntity),
  )
}
export class PostgresSchemaWrapper implements PostgresPool {
  constructor(
    private pool: PostgresPool,
    private schema: string,
  ) {}

  async connect(): Promise<PostgresClient> {
    let r = await this.pool.connect()

    await r.query('set search_path to ' + this.schema)
    return r
  }
  async query(queryText: string, values?: any[]): Promise<QueryResult> {
    let c = await this.connect()
    try {
      return await c.query(queryText, values)
    } finally {
      c.release()
    }
  }
}<|MERGE_RESOLUTION|>--- conflicted
+++ resolved
@@ -1,17 +1,9 @@
-<<<<<<< HEAD
 import type { ClientBase, PoolConfig, QueryResult } from 'pg'
 import pg from 'pg'
 const { Pool } = pg
 import { Remult } from '../src/context.js'
 import { SqlDatabase } from '../src/data-providers/sql-database.js'
 import type { EntityMetadata } from '../src/remult3/remult3.js'
-=======
-import type { ClientBase, PoolConfig, QueryResult, PoolClient } from 'pg'
-import { Pool } from 'pg'
-import { Remult } from '../src/context'
-import { SqlDatabase } from '../src/data-providers/sql-database'
-import type { EntityMetadata } from '../src/remult3/remult3'
->>>>>>> 8003a39d
 import type {
   SqlCommand,
   SqlImplementation,
