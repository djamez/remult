import { initDataProvider } from '../server/initDataProvider.js'
import { allEntities, Remult } from '../src/context.js'
import type { DataProvider, Storage } from '../src/data-interfaces.js'
import type {
  LiveQueryStorage,
  StoredQuery,
<<<<<<< HEAD
} from '../src/live-query/SubscriptionServer.js'
import type { Repository } from '../src/remult3/remult3.js'
import { EntityBase, Fields } from '../src/remult3/RepositoryImplementation.js'
import { Entity } from '../src/remult3/entity.js'
=======
} from '../src/live-query/SubscriptionServer'
import type { Repository } from '../src/remult3/remult3'
import { EntityBase } from '../src/remult3/RepositoryImplementation'
import { Fields } from '../src/remult3/Fields'
import { Entity } from '../src/remult3/entity'
>>>>>>> 267a1b08

export class DataProviderLiveQueryStorage implements LiveQueryStorage, Storage {
  repo: Promise<Repository<LiveQueryStorageEntity>>
  dataProvider: Promise<DataProvider>
  constructor(
    dataProvider:
      | DataProvider
      | Promise<DataProvider>
      | (() => Promise<DataProvider | undefined>),
  ) {
    this.dataProvider = initDataProvider(dataProvider)
    this.repo = this.dataProvider.then((dp) =>
      new Remult(dp).repo(LiveQueryStorageEntity),
    )
  }
  async ensureSchema() {
    const dp = await this.dataProvider
    if (dp.ensureSchema) await dp.ensureSchema([(await this.repo).metadata])
  }
  async add({ id, entityKey, data }: StoredQuery) {
    await this.repo.then(async (repo) => {
      const q = await repo.findId(id, { createIfNotFound: true })
      await q.assign({ entityKey, data }).save()
    })
  }
  async remove(queryId: string) {
    await this.repo
      .then(async (repo) => {
        const r = await repo.findId(queryId)
        if (r) await repo.delete(r)
      })
      .catch(() => {})
  }

  async forEach(
    entityKey: string,
    callback: (args: {
      query: StoredQuery
      setData(data: any): Promise<void>
    }) => Promise<void>,
  ): Promise<void> {
    const repo = await this.repo
    let d = new Date()
    d.setMinutes(d.getMinutes() - 5)
    const iso = d.toISOString()
    for (const query of await repo.find({ where: { entityKey } })) {
      if (query.lastUsedIso < iso) await repo.delete(query)
      else {
        await callback({
          query,
          setData: async (data) => {
            query.data = data
            await repo.save(query)
          },
        })
      }
    }
  }
  async keepAliveAndReturnUnknownQueryIds(
    queryIds: string[],
  ): Promise<string[]> {
    const repo = await this.repo
    for (const query of await repo.find({ where: { id: queryIds } })) {
      query.lastUsedIso = new Date().toISOString()
      await repo.save(query)
      queryIds = queryIds.filter((x) => x !== query.id)
    }
    return queryIds
  }
}

@Entity(undefined!, {
  dbName: 'remult_live_query_storage',
})
/*@internal */
export class LiveQueryStorageEntity extends EntityBase {
  @Fields.string()
  id = ''
  @Fields.string()
  entityKey = ''
  @Fields.object()
  data: any
  @Fields.string()
  lastUsedIso = new Date().toISOString()
}
allEntities.splice(allEntities.indexOf(LiveQueryStorageEntity), 1)<|MERGE_RESOLUTION|>--- conflicted
+++ resolved
@@ -4,18 +4,11 @@
 import type {
   LiveQueryStorage,
   StoredQuery,
-<<<<<<< HEAD
 } from '../src/live-query/SubscriptionServer.js'
 import type { Repository } from '../src/remult3/remult3.js'
-import { EntityBase, Fields } from '../src/remult3/RepositoryImplementation.js'
+import { EntityBase } from '../src/remult3/RepositoryImplementation.js'
+import { Fields } from '../src/remult3/Fields.js'
 import { Entity } from '../src/remult3/entity.js'
-=======
-} from '../src/live-query/SubscriptionServer'
-import type { Repository } from '../src/remult3/remult3'
-import { EntityBase } from '../src/remult3/RepositoryImplementation'
-import { Fields } from '../src/remult3/Fields'
-import { Entity } from '../src/remult3/entity'
->>>>>>> 267a1b08
 
 export class DataProviderLiveQueryStorage implements LiveQueryStorage, Storage {
   repo: Promise<Repository<LiveQueryStorageEntity>>
