* { box-sizing: border-box; }

body {
  --border-color: #0000001a;
  --background-color: white;
  --background-color-gray: #f5f5f7;
  --cell-height: 28px;
  --navigation-width: 200px;

  background: var(--background-color-gray);
  color: #323338;
  height: 100vh;

  font-size: 14px;

  font-family: -apple-system, BlinkMacSystemFont, 'Segoe UI', Roboto,
    Helvetica, Arial, sans-serif, 'Apple Color Emoji', 'Segoe UI Emoji',
    'Segoe UI Symbol';
}

.root {
  display: flex;
  flex-direction: column;
  height: 100%;
}


thead {
  height: var(--cell-height);
  position: sticky;
  top: 0;
  background-color: var(--background-color);
  z-index: 2;
  font-weight: 600;
}

thead::before {
  content: '';
  position: absolute;
  top: 0;
  left: 0;
  width: 100%;
  height: 1px;
  background: var(--background-color);
  z-index: 1;
  border-bottom: 1px solid var(--border-color);
}

th {
  text-align: center;
  white-space: nowrap;
  padding: 0 .5rem;
}

tr {
  height: var(--cell-height);
  position: relative;
}

td > div:not(.extended__holder) {
  padding: 0 .5rem;
}

tbody tr:nth-child(2n + 1):not(.extended),
tbody tr:nth-child(2n + 1):not(.extended) td:first-child,
tbody tr:nth-child(2n + 1):not(.extended) .action-tab {
  background: var(--background-color-gray);
}


tr.extended {
  background: var(--background-color-gray);
}

tr.extended > td:first-child {
  display: none;
}

tr.extended td {
  border-left: 0;
  max-width: calc(100vw - var(--navigation-width));
}

.hide-navigation tr.extended td {
  max-width: 100vw;
}


tr.extended th {
  background: white !important; /* sorry, quickfix */
  padding: 0 .5rem;
  white-space: nowrap;
}

<<<<<<< HEAD


=======
>>>>>>> eacf0e8e
.extended__holder {
  background: var(--background-color);
  border: 1px solid var(--border-color);
  margin: .5rem;
  display: flex;
  width: calc(100% - 1rem);
  flex-wrap: wrap;
}

.extended__holder .icon-button:has(.hamburger-icon) {
  display: none;
}

.extended__links {
  display: flex;
  justify-content: flex-start;
  align-items: center;
  background: var(--background-color-gray);
  flex: 0 0 calc(100% - 200px);
  width: 100%;
}

.extended__holder .page-bar {
  height: var(--cell-height);
  flex: 0 0 200px;
  width: 200px;
}

.extended__holder .page-bar__title {
  display: none;
}

.extended__links .tab {
  width: auto;
}

.extended__holder .table-container {
  flex: 0 0 100%;
}

th,
td {
  height: calc(var(--cell-height) - 1px);
  border: 1px solid var(--border-color);
  vertical-align: middle;
}

td:first-child:has(button) {
  min-width: calc(var(--cell-height) - 1px);
  border-left: 0;
  position: sticky;
  background-color: var(--background-color);
  z-index: 1;
}

td:first-child:has(button)::after {
  content: '';
  position: absolute;
  top: 0;
  right: -1px;
  width: 1px;
  height: 100%;
  background: var(--background-color);
  z-index: 1;
  border-right: 1px solid var(--border-color);
}

td:has(.icon-button),
td:has(.icon-button) button:has(svg) {
  width: calc(var(--cell-height) - 1px);
}

td input {
  height: calc(var(--cell-height) - 1px);
  padding: 0 .5rem;
  display: flex;
  height: 100%;
}

td .field-spacer {
  height: 0;
  padding: 0 0.5rem;
  display: block;
  overflow: hidden;
  pointer-events: none;
  min-width: 100px;
  max-width: 400px;
}

td input:focus {
  box-shadow: 0 0 0 2px rgb(0, 123, 255) inset;
}

.table-container {
  overflow-x: auto;
}

.action-tab {
  padding: 0 .5rem;
  position: sticky;
  right: 0;
  background-color: var(--background-color);
  white-space: nowrap;
}

.action-tab::before {
  content: '';
  position: absolute;
  top: 0;
  left: -1px;
  width: 1px;
  height: 100%;
  background: var(--background-color);
  z-index: 1;
  border-right: 1px solid var(--border-color);
}

td.action-tab {
  padding: 0rem;
}

button {
  cursor: pointer;
  padding: 0.5rem;
  border: 1px solid var(--border-color);
  border-radius: 0.5rem;
  white-space: nowrap;
  height: 2.5rem;
}

.icon-button {
  width: var(--cell-height);
  height: var(--cell-height);
  padding: 0.3rem;
  border: 0;
  border-radius: 0;

}

.icon-button svg {
  transition: transform 0.2s; /* Animation lasts 0.6s */
  transform-origin: center; /* Ensures the element rotates around its center */
}

.icon-button.open svg {
  transform: rotate(90deg); /* Rotate the element 360 degrees on hover */
}

button:hover,
button:active,
.tab:hover,
.tab:active,
.tab.active {
  background: #e4e4e6;
}

.tab {
  height: var(--cell-height);
  display: inline-flex;
  justify-content: flex-start;
  align-items: center;
  padding: 0.5rem;
  display: flex;
  width: 100%;
}

dialog {
  border: 1px solid var(--border-color);
  padding: .5rem;
  border-radius: 5px;
}

dialog form {
  width: auto;
  display: flex;
}

dialog input,
dialog select,
dialog button {
  border: 1px solid var(--border-color);
  border-radius: 0;
  padding: 0.2rem .5rem;
  margin-bottom: .5rem;
  min-width: auto !important;
  height: var(--cell-height);
}

dialog button.button-icon {
  display: flex;
  justify-content: center;
  align-items: center;
  width: var(--cell-height);
  height: var(--cell-height);
}

dialog button.button-icon svg {
  width: 14px;
  height: var(--cell-height);
}

.page-bar {
  background: var(--background-color-gray);
  height: calc(var(--cell-height) - 1px);
  display: flex;
  align-items: center;
  justify-content: flex-end;
}

.page-bar__title {
  font-weight: 600;
  margin-right: auto;
  padding: 0 .5rem;
}

.page-bar span {
  display: block;
  padding: 0 .5rem;
}

.page-bar button {
  height: 100%;
  display: flex;
  justify-content: center;
  align-items: center;
  border-radius: 0;
  border-top: none;
  border-bottom: 0;
}

.page-bar .icon-button {
  width: var(--cell-height);
  height: calc(var(--cell-height) - 1px);
  border-right: 1px solid var(--border-color);
  border-left: 1px solid var(--border-color);
}

.page-bar button + button,
.page-bar .icon-button + button,
.page-bar button:first-child {
  border-left: none;
}

.page-bar button:last-child {
  border-right: none;
}

#root {
  justify-content: flex-start;
  align-items: center;
}

.app-holder {
  display: flex;
  flex: 1;
  border-radius: 10px;
  overflow: hidden;
  background: white;
  margin: 0 auto;
  width: 100%;
}

.main-navigation {
  height: 100vh;
  min-height: 100%;
  position: fixed;
  left: 0;
  display: flex;
  flex-direction: column;
  flex: 0 0  var(--navigation-width);
  width:  var(--navigation-width);
  align-items: flex-start;
  background: #f5f5f7;
  border-right: 1px solid #e5e7eb;
  transition: 0.2s ease-in-out all;
  overflow-y: auto;
  padding-top: var(--cell-height);
}

.main-navigation__title {
  top: 0;
  position: fixed;
  background: var(--background-color-gray);
  height: var(--cell-height);
  border-bottom: 1px solid #e5e7eb;
  display: flex;
  justify-content: flex-start;
  padding: .5rem;
  align-items: center;
  font-size: .8rem;
  font-weight: 600;
  width: calc(var(--navigation-width) - 1px);
  text-align: center;
}

.main-content {
  transition: 0.2s ease-in-out all;
  transform: translateX(var(--navigation-width));
  display: flex;
  flex-direction: column;
  flex: 1;
  max-width: calc(100% - var(--navigation-width));
}

body.hide-navigation .main-navigation {
  transform: translateX(calc(-1 * var(--navigation-width)));
}

body.hide-navigation .main-content {
  max-width: 100%;
  transform: translateX(0);
}

.hamburger-icon rect {
  transition: 0.2s ease-in-out all;

}

body:not(.hide-navigation) .hamburger-icon rect:first-child {
  transform: rotate(35deg) translate(-3px, 4px);
}

body:not(.hide-navigation) .hamburger-icon rect:nth-child(2) {
  transform: translateX(1px);
}

body:not(.hide-navigation) .hamburger-icon rect:last-child {
  transform: rotate(-35deg) translate(-17px, -8px);
}


.filter strong {
  display: block;
  margin-top: .5rem;
  margin-bottom: 1rem;
  font-weight: 600;
  text-align: center;
}

.filter__group {
  display: flex;
  flex-direction: row;
  width: 100%;
}

.filter__group .button-icon {
  margin-left: auto;
  border: none;
}

.filter__actions {
  display: flex;
  flex-direction: row;
  justify-content: flex-end;
  align-items: center;
  padding: .5rem;
  width: 100%;
}

.filter__actions button {
  border: none;
  padding: .5rem;
  margin: 0;
}

.filter__actions button:last-of-type {
  background: #e4e4e6;
}

.filter__add {
  margin-left: auto;
  border: none;
}<|MERGE_RESOLUTION|>--- conflicted
+++ resolved
@@ -92,11 +92,6 @@
   white-space: nowrap;
 }
 
-<<<<<<< HEAD
-
-
-=======
->>>>>>> eacf0e8e
 .extended__holder {
   background: var(--background-color);
   border: 1px solid var(--border-color);
