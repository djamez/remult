--- conflicted
+++ resolved
@@ -1,10 +1,6 @@
 {
   "name": "@remult/server-postgres",
-<<<<<<< HEAD
-  "version": "2.2.13",
-=======
   "version": "2.3.16",
->>>>>>> ff7dd920
   "main": "index.js",
   "Dependencies": {}
 }