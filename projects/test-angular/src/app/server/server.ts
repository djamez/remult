import { CustomModuleLoader } from './CustomModuleLoader';

let moduleLoader = new CustomModuleLoader('/dist/test-angular');
import * as express from 'express';
import * as swaggerUi from 'swagger-ui-express';
import * as cors from 'cors';

import * as fs from 'fs';
//import '../app.module';
import { serverInit } from './server-init';
import { remultGraphql } from 'remult/graphql';
import { createKnexDataProvider } from 'remult/remult-knex';

import { createPostgresConnection, preparePostgresQueueStorage } from 'remult/postgres';

import * as compression from 'compression';
import * as forceHttps from 'express-force-https';
import * as jwt from 'express-jwt';
import { graphqlHTTP } from 'express-graphql';
import { buildSchema } from 'graphql';


import { remultExpress } from '../../../../core/remult-express';


import { AppComponent } from '../app.component';
import { AsyncLocalStorage } from 'async_hooks';
<<<<<<< HEAD
=======
import axios from 'axios';
import { ExternalHttpProvider, Remult } from '../../../../core/src/context';

import { DataProvider } from '../../../../core/src/data-interfaces';
import { Repository } from '../../../../core/src/remult3';
import { BackendMethod } from '../../../../core/src/server-action';
import fetch from 'node-fetch';
import { remult } from '../../../../core/src/remult-proxy';
import { Customer, Order, seed } from './play-with-sql';
>>>>>>> 80a3acca

import { helper, ProductsComponent, Task } from '../products-test/products.component';
import { AblyServerEventDispatcher } from '../../../../core/live-query/ably';
import * as ably from 'ably';
import { LiveQueryStorage, LiveQueryStorageInMemoryImplementation } from '../../../../core/src/live-query/LiveQueryPublisher';

const getDatabase = async () => {

    const result = await createKnexDataProvider({
        client: 'mssql',
        connection: {
            server: '127.0.0.1',
            database: 'test2',
            user: 'sa',
            password: 'MASTERKEY',
            options: {
                enableArithAbort: true,
                encrypt: false,
                instanceName: 'sqlexpress'
            }
        }
    });
    return result;
}

const st = new AsyncLocalStorage();

const d = new Date(2020, 1, 2, 3, 4, 5, 6);
serverInit().then(async (dataSource) => {




    let app = express();
    app.use(jwt({ secret: process.env.TOKEN_SIGN_KEY, credentialsRequired: false, algorithms: ['HS256'] }));
    app.use(cors());



    app.use(compression({}));

    if (process.env.DISABLE_HTTPS != "true")
        app.use(forceHttps);



    let remultApi = remultExpress({
<<<<<<< HEAD
        // serverEventDispatcher: () => {

        //     const d = new AblyServerEventDispatcher(new ably.Realtime.Promise(  process.env.ABLY_KEY));
        //     return d;
        // },
        entities: [Task],
        controllers: [AppComponent, ProductsComponent],
        //     dataProvider: async () => await createPostgresConnection(),
=======
        entities: [stam, Task, Order, Customer],
        controllers: [controllerWithInstance, controllerWithStaic, AppComponent],
         dataProvider: createPostgresConnection(),
>>>>>>> 80a3acca
        queueStorage: await preparePostgresQueueStorage(dataSource),
        logApiEndPoints: true,


        initRequest: async () => {

        },
        initApi: async remultParam => {
<<<<<<< HEAD
=======
            seed();
>>>>>>> 80a3acca
        }
    });

    app.use(express.json());
    app.use(remultApi);

    app.use('/api/docs', swaggerUi.serve,
        swaggerUi.setup(remultApi.openApiDoc({ title: 'remult-angular-todo' })));


    app.use(express.static('dist/my-project'));
    let g = remultGraphql(remultApi);
    app.use('/api/graphql', graphqlHTTP({
        schema: buildSchema(g.schema),
        rootValue: g.rootValue,
        graphiql: true,
    }));


    app.use('/*', async (req, res) => {
        const index = 'dist/my-project/index.html';
        if (fs.existsSync(index)) {
            res.send(fs.readFileSync(index).toString());
        }
        else {
            res.status(404).json('No Result ' + req.path);
        }
    });



    let port = process.env.PORT || 3001;
    app.listen(port);
});
LiveQueryStorageInMemoryImplementation.debugFileSaver = x => fs.writeFileSync('./tmp/liveQueryStorage.json', JSON.stringify(x, undefined, 2));<|MERGE_RESOLUTION|>--- conflicted
+++ resolved
@@ -25,23 +25,9 @@
 
 import { AppComponent } from '../app.component';
 import { AsyncLocalStorage } from 'async_hooks';
-<<<<<<< HEAD
-=======
-import axios from 'axios';
-import { ExternalHttpProvider, Remult } from '../../../../core/src/context';
-
-import { DataProvider } from '../../../../core/src/data-interfaces';
-import { Repository } from '../../../../core/src/remult3';
-import { BackendMethod } from '../../../../core/src/server-action';
-import fetch from 'node-fetch';
-import { remult } from '../../../../core/src/remult-proxy';
-import { Customer, Order, seed } from './play-with-sql';
->>>>>>> 80a3acca
 
 import { helper, ProductsComponent, Task } from '../products-test/products.component';
-import { AblyServerEventDispatcher } from '../../../../core/live-query/ably';
-import * as ably from 'ably';
-import { LiveQueryStorage, LiveQueryStorageInMemoryImplementation } from '../../../../core/src/live-query/LiveQueryPublisher';
+
 
 const getDatabase = async () => {
 
@@ -84,7 +70,6 @@
 
 
     let remultApi = remultExpress({
-<<<<<<< HEAD
         // serverEventDispatcher: () => {
 
         //     const d = new AblyServerEventDispatcher(new ably.Realtime.Promise(  process.env.ABLY_KEY));
@@ -93,11 +78,6 @@
         entities: [Task],
         controllers: [AppComponent, ProductsComponent],
         //     dataProvider: async () => await createPostgresConnection(),
-=======
-        entities: [stam, Task, Order, Customer],
-        controllers: [controllerWithInstance, controllerWithStaic, AppComponent],
-         dataProvider: createPostgresConnection(),
->>>>>>> 80a3acca
         queueStorage: await preparePostgresQueueStorage(dataSource),
         logApiEndPoints: true,
 
@@ -106,10 +86,6 @@
 
         },
         initApi: async remultParam => {
-<<<<<<< HEAD
-=======
-            seed();
->>>>>>> 80a3acca
         }
     });
 
@@ -143,5 +119,4 @@
 
     let port = process.env.PORT || 3001;
     app.listen(port);
-});
-LiveQueryStorageInMemoryImplementation.debugFileSaver = x => fs.writeFileSync('./tmp/liveQueryStorage.json', JSON.stringify(x, undefined, 2));+});