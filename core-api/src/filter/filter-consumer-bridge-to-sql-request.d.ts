--- conflicted
+++ resolved
@@ -1,11 +1,7 @@
 import { SqlCommand } from "../sql-command";
 import { Filter, FilterConsumer } from './filter-interfaces';
 import { FieldMetadata } from "../column-interfaces";
-<<<<<<< HEAD
-import { EntityMetadata, OmitEB, Repository } from "../..";
-=======
-import { EntityMetadata } from "../remult3/remult3";
->>>>>>> f446c06e
+import { EntityMetadata, OmitEB, Repository } from "../remult3/remult3";
 export declare class FilterConsumerBridgeToSqlRequest implements FilterConsumer {
     private r;
     private nameProvider;
