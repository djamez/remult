import { ClassType } from "../../classType";
import { FieldMetadata } from "../column-interfaces";
import { Unobserve } from "../context";
<<<<<<< HEAD
import { EntityOptions as EntityOptions } from "../entity";
import { LiveQueryChange, Unsubscribe } from "../live-query/SubscriptionClient";
=======
import { EntityOptions } from "../entity";
>>>>>>> 80a3acca
import { SortSegment } from "../sort";
import { entityEventListener } from "../__EntityValueProvider";
export interface EntityRef<entityType> extends Subscribable {
    hasErrors(): boolean;
    undoChanges(): any;
    save(): Promise<entityType>;
    reload(): Promise<entityType>;
    delete(): Promise<void>;
    isNew(): boolean;
    wasChanged(): boolean;
    wasDeleted(): boolean;
    fields: FieldsRef<entityType>;
    error: string;
    getId(): idType<entityType>;
    getOriginalId(): idType<entityType>;
    repository: Repository<entityType>;
    metadata: EntityMetadata<entityType>;
    toApiJson(): any;
    validate(): Promise<boolean>;
    readonly apiUpdateAllowed: boolean;
    readonly apiDeleteAllowed: boolean;
    readonly apiInsertAllowed: boolean;
    readonly isLoading: boolean;
}
export interface ControllerRef<entityType> extends Subscribable {
    hasErrors(): boolean;
    fields: FieldsRef<entityType>;
    error: string;
    validate(): Promise<boolean>;
    readonly isLoading: boolean;
}
export interface RefSubscriberBase {
    reportChanged: () => void;
    reportObserved: () => void;
}
export declare type RefSubscriber = (() => void) | RefSubscriberBase;
export interface Subscribable {
    subscribe(listener: RefSubscriber): Unobserve;
}
export declare type FieldsRef<entityType> = {
    [Properties in keyof OmitEB<entityType>]: entityType[Properties] extends {
        id?: (number | string);
    } ? IdFieldRef<entityType, entityType[Properties]> : FieldRef<entityType, entityType[Properties]>;
} & {
    find(fieldMetadataOrKey: FieldMetadata | string): FieldRef<entityType, any>;
    [Symbol.iterator]: () => IterableIterator<FieldRef<entityType, any>>;
    toArray(): FieldRef<entityType, any>[];
};
export declare type FieldsMetadata<entityType> = {
    [Properties in keyof OmitEB<entityType>]: FieldMetadata<entityType[Properties]>;
} & {
    find(fieldMetadataOrKey: FieldMetadata | string): FieldMetadata;
    [Symbol.iterator]: () => IterableIterator<FieldMetadata>;
    toArray(): FieldMetadata<any>[];
};
export declare type SortSegments<entityType> = {
    [Properties in keyof entityType]: SortSegment & {
        descending(): SortSegment;
    };
};
export interface IdFieldRef<entityType, valueType> extends FieldRef<entityType, valueType> {
    setId(id: valueType extends {
        id?: number;
    } ? number : valueType extends {
        id?: string;
    } ? string : (string | number)): any;
    getId(): (valueType extends {
        id?: number;
    } ? number : valueType extends {
        id?: string;
    } ? string : (string | number));
}
export interface FieldRef<entityType = any, valueType = any> extends Subscribable {
    error: string;
    displayValue: string;
    value: valueType;
    originalValue: valueType;
    inputValue: string;
    valueChanged(): boolean;
    entityRef: EntityRef<entityType>;
    container: entityType;
    metadata: FieldMetadata<valueType>;
    load(): Promise<valueType>;
    valueIsNull(): boolean;
    originalValueIsNull(): boolean;
    validate(): Promise<boolean>;
}
export interface IdMetadata<entityType = any> {
    field: FieldMetadata<any>;
    getIdFilter(...ids: any[]): EntityFilter<entityType>;
    isIdField(col: FieldMetadata): boolean;
    createIdInFilter(items: entityType[]): EntityFilter<entityType>;
}
export interface EntityMetadata<entityType = any> {
    readonly idMetadata: IdMetadata<entityType>;
    readonly key: string;
    readonly fields: FieldsMetadata<entityType>;
    readonly caption: string;
    readonly options: EntityOptions;
    readonly entityType: ClassType<entityType>;
    readonly apiUpdateAllowed: boolean;
    readonly apiReadAllowed: boolean;
    readonly apiDeleteAllowed: boolean;
    readonly apiInsertAllowed: boolean;
    getDbName(): Promise<string>;
}
export declare type OmitEB<T> = Omit<T, keyof import('./RepositoryImplementation').EntityBase>;
export declare type idType<entityType> = entityType extends {
    id?: number;
} ? number : entityType extends {
    id?: string;
} ? string : (string | number);
/**used to perform CRUD operations on an `entityType` */
export interface Repository<entityType> {
    /** returns a result array based on the provided options */
    find(options?: FindOptions<entityType>): Promise<entityType[]>;
    /** returns a result array based on the provided options */
    liveQuery(options?: FindOptions<entityType>): LiveQuery<entityType>;
    /** returns the first item that matchers the `where` condition
     * @example
     * await taskRepo.findFirst({ completed:false })
     * @example
     * await taskRepo.findFirst({ completed:false },{ createIfNotFound: true })
     *      */
    findFirst(where?: EntityFilter<entityType>, options?: FindFirstOptions<entityType>): Promise<entityType>;
    /** returns the items that matches the idm the result is cached unless specified differently in the `options` parameter */
    findId(id: idType<entityType>, options?: FindFirstOptionsBase<entityType>): Promise<entityType>;
    /**  An alternative form of fetching data from the API server, which is intended for operating on large numbers of entity objects.
     *
     * It also has it's own paging mechanism that can be used n paging scenarios.
     *
     * The `query` method doesn't return an array (as the `find` method) and instead returns an `iterable` `QueryResult` object
     * which supports iterations using the JavaScript `for await` statement.
     * @example
     * for await (const task of taskRepo.query()) {
     *   // do something.
     * }
     * */
    query(options?: QueryOptions<entityType>): QueryResult<entityType>;
    /** Returns a count of the items matching the criteria.
     * @see [EntityFilter](http://remult.dev/docs/entityFilter.html)
     * @example
     * await taskRepo.count({ completed:false })
     */
    count(where?: EntityFilter<entityType>): Promise<number>;
    /** saves an item or item[] to the data source. It assumes that if an `id` value exists, it's an existing row - otherwise it's a new row
     * @example
     * await taskRepo.save({...task, completed:true })
    */
    save(item: Partial<OmitEB<entityType>>[]): Promise<entityType[]>;
    save(item: Partial<OmitEB<entityType>>): Promise<entityType>;
    /**Insert an item or item[] to the data source
     * @example
     * await taskRepo.insert({title:"task a"})
     * @example
     * await taskRepo.insert([{title:"task a"}, {title:"task b", completed:true }])
    */
    insert(item: Partial<OmitEB<entityType>>[]): Promise<entityType[]>;
    insert(item: Partial<OmitEB<entityType>>): Promise<entityType>;
    /** Updates an item, based on its `id`
     * @example
     * taskRepo.update(task.id,{...task,completed:true})
    */
    update(id: (entityType extends {
        id?: number;
    } ? number : entityType extends {
        id?: string;
    } ? string : (string | number)), item: Partial<OmitEB<entityType>>): Promise<entityType>;
    /** Deletes an Item*/
    delete(id: (entityType extends {
        id?: number;
    } ? number : entityType extends {
        id?: string;
    } ? string : (string | number))): Promise<void>;
    delete(item: entityType): Promise<void>;
    /** Creates an instance of an item. It'll not be saved to the data source unless `save` or `insert` will be called for that item */
    create(item?: Partial<OmitEB<entityType>>): entityType;
    /** Translates a json object to an item instance */
    fromJson(x: any, isNew?: boolean): Promise<entityType>;
    /** returns an `entityRef` for an item returned by `create`, `find` etc... */
    getEntityRef(item: entityType): EntityRef<entityType>;
    /**The metadata for the `entity` */
    metadata: EntityMetadata<entityType>;
    addEventListener(listener: entityEventListener<entityType>): Unobserve;
}
export interface LiveQuery<entityType> {
    subscribe(onChange: (info: LiveQueryChangeInfo<entityType>) => void): Unsubscribe;
}
export interface LiveQueryChangeInfo<entityType> {
    items: entityType[];
    changes: LiveQueryChange[];
    applyChanges(prevState: entityType[]): entityType[];
}
export interface FindOptions<entityType> extends FindOptionsBase<entityType> {
    /** Determines the number of rows returned by the request, on the browser the default is 100 rows
     * @example
     * await this.remult.repo(Products).find({
     *  limit:10,
     *  page:2
     * })
    */
    limit?: number;
    /** Determines the page number that will be used to extract the data
     * @example
     * await this.remult.repo(Products).find({
     *  limit:10,
     *  page:2
     * })
    */
    page?: number;
}
/** Determines the order of items returned .
 * @example
 * await this.remult.repo(Products).find({ orderBy: { name: "asc" }})
 * @example
 * await this.remult.repo(Products).find({ orderBy: { price: "desc", name: "asc" }})
 */
export declare type EntityOrderBy<entityType> = {
    [Properties in keyof Partial<OmitEB<entityType>>]?: "asc" | "desc";
};
/**Used to filter the desired result set
 * @see [EntityFilter](http://remult.dev/docs/entityFilter.html)
 */
export declare type EntityFilter<entityType> = {
    [Properties in keyof Partial<OmitEB<entityType>>]?: (Partial<OmitEB<entityType>>[Properties] extends (number | Date | undefined) ? ComparisonValueFilter<Partial<OmitEB<entityType>>[Properties]> : Partial<OmitEB<entityType>>[Properties] extends (string | undefined) ? ContainsStringValueFilter & ComparisonValueFilter<string> : Partial<OmitEB<entityType>>[Properties] extends (boolean | undefined) ? ValueFilter<boolean> : Partial<OmitEB<entityType>>[Properties] extends ({
        id?: (string | number);
    } | undefined) ? IdFilter<Partial<OmitEB<entityType>>[Properties]> : ValueFilter<Partial<OmitEB<entityType>>[Properties]>) & ContainsStringValueFilter;
} & {
    $or?: EntityFilter<entityType>[];
    $and?: EntityFilter<entityType>[];
};
export declare type ValueFilter<valueType> = valueType | valueType[] | {
    $ne?: valueType | valueType[];
    "!="?: valueType | valueType[];
};
export declare type ComparisonValueFilter<valueType> = ValueFilter<valueType> & {
    $gt?: valueType;
    ">"?: valueType;
    $gte?: valueType;
    ">="?: valueType;
    $lt?: valueType;
    "<"?: valueType;
    $lte?: valueType;
    "<="?: valueType;
};
export interface ContainsStringValueFilter {
    $contains?: string;
}
export declare type IdFilter<valueType> = ValueFilter<valueType> | {
    $id: ValueFilter<valueType extends {
        id?: number;
    } ? number : string>;
};
export interface LoadOptions<entityType> {
    load?: (entity: FieldsMetadata<entityType>) => FieldMetadata[];
}
export interface FindOptionsBase<entityType> extends LoadOptions<entityType> {
    /** filters the data
    * @example
    * await taskRepo.find({where: { completed:false }})
    * @see For more usage examples see [EntityFilter](https://remult.dev/docs/entityFilter.html)
    */
    where?: EntityFilter<entityType>;
    /** Determines the order of items returned .
    * @example
    * await this.remult.repo(Products).find({ orderBy: { name: "asc" }})
    * @example
    * await this.remult.repo(Products).find({ orderBy: { price: "desc", name: "asc" }})
    */
    orderBy?: EntityOrderBy<entityType>;
}
export interface FindFirstOptions<entityType> extends FindOptionsBase<entityType>, FindFirstOptionsBase<entityType> {
}
export interface FindFirstOptionsBase<entityType> extends LoadOptions<entityType> {
    /** determines if to cache the result, and return the results from cache.
      */
    useCache?: boolean;
    /** If set to true and an item is not found, it's created and returned*/
    createIfNotFound?: boolean;
}
export interface QueryOptions<entityType> extends FindOptionsBase<entityType> {
    /** The number of items to return in each step */
    pageSize?: number;
    /** A callback method to indicate the progress of the iteration */
    progress?: {
        progress: (progress: number) => void;
    };
}
/** The result of a call to the `query` method in the `Repository` object.
 */
export interface QueryResult<entityType> {
    /** returns an iterator that iterates the rows in the result using a paging mechanism
     * @example
     * for await (const task of taskRepo.query()) {
     *   await taskRepo.save({ ...task, completed });
     * }
    */
    [Symbol.asyncIterator](): {
        next: () => Promise<IteratorResult<entityType, entityType>>;
    };
    /** returns the number of rows that match the query criteria */
    count(): Promise<number>;
    /** Returns a `Paginator` object that is used for efficient paging */
    paginator(): Promise<Paginator<entityType>>;
    /** gets the items in a specific page */
    getPage(pageNumber?: number): Promise<entityType[]>;
    /** Performs an operation on all the items matching the query criteria */
    forEach(what: (item: entityType) => Promise<any>): Promise<number>;
}
/** An interface used to paginating using the `query` method in the `Repository` object */
export interface Paginator<entityType> {
    /** the items in the current page */
    items: entityType[];
    /** True if next page exists */
    hasNextPage: boolean;
    /** Gets the next page in the `query`'s result set */
    nextPage(): Promise<Paginator<entityType>>;
    /** the count of the total items in the `query`'s result */
    count(): Promise<number>;
}<|MERGE_RESOLUTION|>--- conflicted
+++ resolved
@@ -1,12 +1,8 @@
 import { ClassType } from "../../classType";
 import { FieldMetadata } from "../column-interfaces";
 import { Unobserve } from "../context";
-<<<<<<< HEAD
-import { EntityOptions as EntityOptions } from "../entity";
 import { LiveQueryChange, Unsubscribe } from "../live-query/SubscriptionClient";
-=======
 import { EntityOptions } from "../entity";
->>>>>>> 80a3acca
 import { SortSegment } from "../sort";
 import { entityEventListener } from "../__EntityValueProvider";
 export interface EntityRef<entityType> extends Subscribable {
