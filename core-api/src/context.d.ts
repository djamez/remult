import { DataProvider } from "./data-interfaces";
import { EntityMetadata, EntityRef, FindOptions, Repository } from "./remult3";
import { ClassType } from "../classType";
import type { SubscriptionServer } from "./live-query/SubscriptionServer";
import { ExternalHttpProvider } from "./buildRestDataProvider";
import { SubscriptionClient } from "./live-query/SubscriptionClient";
export declare function isBackend(): boolean;
export declare class Remult {
    /**Return's a `Repository` of the specific entity type
     * @example
     * const taskRepo = remult.repo(Task);
     * @see [Repository](https://remult.dev/docs/ref_repository.html)
     * @param entity - the entity to use
     * @param dataProvider - an optional alternative data provider to use. Useful for writing to offline storage or an alternative data provider
     */
    repo<T>(entity: ClassType<T>, dataProvider?: DataProvider): Repository<T>;
    /** Returns the current user's info */
    user?: UserInfo;
    /** Checks if a user was authenticated */
    authenticated(): boolean;
    /** checks if the user has any of the roles specified in the parameters
     * @example
     * remult.isAllowed("admin")
     * @see
     * [Allowed](https://remult.dev/docs/allowed.html)
     */
    isAllowed(roles?: Allowed): boolean;
    /** checks if the user matches the allowedForInstance callback
     * @see
     * [Allowed](https://remult.dev/docs/allowed.html)
     */
    isAllowedForInstance(instance: any, allowed?: AllowedForInstance<any>): boolean;
    /** The current data provider */
    dataProvider: DataProvider;
    /** Creates a new instance of the `remult` object.
     *
     * Can receive either an HttpProvider or a DataProvider as a parameter - which will be used to fetch data from.
     *
     * If no provider is specified, `fetch` will be used as an http provider
     */
    constructor(http: ExternalHttpProvider | typeof fetch | ApiClient);
    constructor(p: DataProvider);
    constructor();
<<<<<<< HEAD
    subscriptionServer?: SubscriptionServer;
=======
    /** Used to call a `backendMethod` using a specific `remult` object
     * @example
     * await remult.call(TasksController.setAll, undefined, true);
     * @param backendMethod - the backend method to call
     * @param classInstance - the class instance of the backend method, for static backend methods use undefined
     * @param args - the arguments to send to the backend method
    */
>>>>>>> 3b28abdb
    call<T extends ((...args: any[]) => Promise<any>)>(backendMethod: T, classInstance?: any, ...args: GetArguments<T>): ReturnType<T>;
    /** The api client that will be used by `remult` to perform calls to the `api` */
    apiClient: ApiClient;
    /** context information that can be used to store custom information that will be disposed as part of the `remult` object */
    readonly context: RemultContext;
    /** A helper callback that can be used to debug and trace all find operations. Useful in debugging scenarios */
    static onFind: (metadata: EntityMetadata, options: FindOptions<any>) => void;
    clearAllCache(): any;
    /** A helper callback that is called whenever an entity is created. */
    static entityRefInit?: (ref: EntityRef<any>, row: any) => void;
}
export declare type GetArguments<T> = T extends (...args: infer FirstArgument) => any ? FirstArgument : never;
export interface RemultContext {
}
export interface ApiClient {
    /** The http client to use when making api calls.
     * @example
     * remult.apiClient.httpClient = axios;
     * @example
     * remult.apiClient.httpClient = httpClient;//angular http client
     * @example
     * remult.apiClient.httpClient = fetch; //this is the default
     */
    httpClient?: ExternalHttpProvider | typeof fetch;
    /** The base url to for making api calls */
    url?: string;
    subscriptionClient?: SubscriptionClient;
    wrapMessageHandling?: (x: VoidFunction) => void;
}
export declare const allEntities: ClassType<any>[];
export interface ControllerOptions {
    key: string;
}
export declare const classHelpers: Map<any, ClassHelper>;
export declare class ClassHelper {
    classes: Map<any, ControllerOptions>;
}
export declare function setControllerSettings(target: any, options: ControllerOptions): void;
export interface UserInfo {
    id: string;
    name?: string;
    roles?: string[];
}
export declare type Allowed = boolean | string | string[] | ((c?: Remult) => boolean);
export declare type AllowedForInstance<T> = boolean | string | string[] | ((entity?: T, c?: Remult) => boolean);
export declare class Allow {
    static everyone: () => boolean;
    static authenticated: (...args: any[]) => any;
}
export declare const queryConfig: {
    defaultPageSize: number;
};
export interface EventDispatcher {
    observe(what: () => any | Promise<any>): Promise<Unobserve>;
}
export declare type Unobserve = () => void;
export declare class EventSource {
    listeners: (() => {})[];
    fire(): Promise<void>;
    dispatcher: EventDispatcher;
}
export interface itemChange {
    id: any;
    oldId: any;
    deleted: boolean;
}
export declare function doTransaction(remult: Remult, what: () => Promise<void>): Promise<void>;<|MERGE_RESOLUTION|>--- conflicted
+++ resolved
@@ -41,9 +41,7 @@
     constructor(http: ExternalHttpProvider | typeof fetch | ApiClient);
     constructor(p: DataProvider);
     constructor();
-<<<<<<< HEAD
     subscriptionServer?: SubscriptionServer;
-=======
     /** Used to call a `backendMethod` using a specific `remult` object
      * @example
      * await remult.call(TasksController.setAll, undefined, true);
@@ -51,17 +49,16 @@
      * @param classInstance - the class instance of the backend method, for static backend methods use undefined
      * @param args - the arguments to send to the backend method
     */
->>>>>>> 3b28abdb
     call<T extends ((...args: any[]) => Promise<any>)>(backendMethod: T, classInstance?: any, ...args: GetArguments<T>): ReturnType<T>;
-    /** The api client that will be used by `remult` to perform calls to the `api` */
-    apiClient: ApiClient;
-    /** context information that can be used to store custom information that will be disposed as part of the `remult` object */
-    readonly context: RemultContext;
     /** A helper callback that can be used to debug and trace all find operations. Useful in debugging scenarios */
     static onFind: (metadata: EntityMetadata, options: FindOptions<any>) => void;
     clearAllCache(): any;
     /** A helper callback that is called whenever an entity is created. */
     static entityRefInit?: (ref: EntityRef<any>, row: any) => void;
+    /** context information that can be used to store custom information that will be disposed as part of the `remult` object */
+    readonly context: RemultContext;
+    /** The api client that will be used by `remult` to perform calls to the `api` */
+    apiClient: ApiClient;
 }
 export declare type GetArguments<T> = T extends (...args: infer FirstArgument) => any ? FirstArgument : never;
 export interface RemultContext {
