--- conflicted
+++ resolved
@@ -2,14 +2,10 @@
 import { DataProvider } from '../src/data-interfaces';
 import { Remult, UserInfo } from '../src/context';
 import { ClassType } from '../classType';
-<<<<<<< HEAD
-import { LiveQueryManager, ServerEventDispatcher, ServerEventMessage } from '../src/live-query/LiveQueryManager';
-export declare function remultExpress(options?: {
-=======
 import { Repository } from '../src/remult3';
 import { IdEntity } from '../src/id-entity';
+import { ServerEventDispatcher, ServerEventMessage } from '../src/live-query/LiveQueryManager';
 export interface RemultServerOptions<RequestType extends GenericRequest> {
->>>>>>> 80bbbf5c
     /** Sets a database connection for Remult.
      *
      * @see [Connecting to a Database](https://remult.dev/docs/databases.html).
@@ -37,38 +33,9 @@
         title: string;
         version?: string;
     }): any;
-<<<<<<< HEAD
-    backendMethodsOpenApi: {
-        path: string;
-        allowed: AllowedForInstance<any>;
-        tag: string;
-    }[];
-    constructor(app: express.Router, queue: inProcessQueueHandler, initRequest: (remult: Remult, origReq: express.Request) => Promise<void>, dataProvider: DataProvider | Promise<DataProvider>);
-    server: ServerEventsController;
-    liveQueryManager: LiveQueryManager;
-    logApiEndPoints: boolean;
-    private firstArea;
-    addArea(rootUrl: string): SiteArea;
-    getRemult(req?: express.Request): Promise<Remult>;
-}
-export declare class SiteArea {
-    private bridge;
-    private app;
-    private rootUrl;
-    private logApiEndpoints;
-    constructor(bridge: ExpressBridge, app: express.Router, rootUrl: string, logApiEndpoints: boolean);
-    add(key: string, dataApiFactory: ((req: Remult) => DataApi)): void;
-    process(what: (remult: Remult, myReq: DataApiRequest, myRes: DataApiResponse, origReq: express.Request) => Promise<void>): (req: express.Request, res: express.Response) => Promise<void>;
-    getRemult(req: express.Request): Promise<Remult>;
-    initQueue(): void;
-    addAction(action: {
-        __register: (reg: (url: string, queue: boolean, allowed: AllowedForInstance<any>, what: ((data: any, req: Remult, res: DataApiResponse) => void)) => void) => void;
-    }): void;
-=======
     registerRouter(r: GenericRouter): void;
     handle(req: GenericRequest, gRes?: GenericResponse): Promise<ServerHandleResponse | undefined>;
     withRemult(req: GenericRequest, res: GenericResponse, next: VoidFunction): any;
->>>>>>> 80bbbf5c
 }
 export declare type GenericRouter = {
     route(path: string): SpecificRoute;
@@ -124,7 +91,6 @@
     done: boolean;
     error: boolean;
     progress: number;
-<<<<<<< HEAD
 }
 declare class clientConnection {
     response: import('express').Response;
@@ -148,7 +114,4 @@
     }[];
     SendMessage(message: any, eventType?: string): void;
 }
-export {};
-=======
-}
->>>>>>> 80bbbf5c
+export {};