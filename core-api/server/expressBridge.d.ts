--- conflicted
+++ resolved
@@ -12,17 +12,13 @@
     */
     dataProvider?: DataProvider | Promise<DataProvider> | (() => Promise<DataProvider | undefined>);
     queueStorage?: QueueStorage;
-<<<<<<< HEAD
     liveQueryStorage?: LiveQueryStorage;
     subscriptionServer?: SubscriptionServer;
-    initRequest?: (remult: Remult, origReq: RequestType, options: InitRequestOptions) => Promise<void>;
+    initRequest?: (origReq: RequestType, options: InitRequestOptions) => Promise<void>;
     requestSerializer?: {
         toJson: (request: RequestType) => any;
         fromJson: (request: any) => RequestType;
     };
-=======
-    initRequest?: (origReq: RequestType, remult: Remult) => Promise<void>;
->>>>>>> 3b28abdb
     getUser?: (request: RequestType) => Promise<UserInfo>;
     initApi?: (remult: Remult) => void | Promise<void>;
     logApiEndPoints?: boolean;
@@ -33,6 +29,7 @@
 }
 export interface InitRequestOptions {
     liveQueryStorage: LiveQueryStorage;
+    readonly remult: Remult;
 }
 export declare function createRemultServerCore<RequestType extends GenericRequest = GenericRequest>(options?: RemultServerOptions<RequestType>): RemultServer;
 export declare type GenericRequestHandler = (req: GenericRequest, res: GenericResponse, next: VoidFunction) => void;
