--- conflicted
+++ resolved
@@ -1,10 +1,6 @@
 {
   "name": "remult",
-<<<<<<< HEAD
-  "version": "0.13.11",
-=======
   "version": "0.13.21",
->>>>>>> 7c74a111
   "scripts": {
     "ng": "ng",
     "ng-serve": "cd projects/test-angular && ng serve --port 4201",
