---
<<<<<<< HEAD
outline: [2,3]
=======
sidebarDepth: 3
>>>>>>> f758abe9
---

# Add Remult to your App

::: tip Use this page to add Remult to an existing full-stack app.

To scaffold a new project, we suggest using one of the [tutorials](../docs/#learn-by-doing).
:::

## Installation

**The _remult_ package is one and the same for both the frontend bundle and the backend server.**

If you're using one `package.json` for both frontend and backend (or a meta-framework such as Next.js) - **install Remult once** in the project's root folder.

If you're using multiple `package.json` files (monorepo) - **install Remult in both server and client folders**.

```sh
npm install remult
```

## Server-side Initialization

Remult is initialized on the server-side as a request handling middleware, with **a single line of code**.

Here is the code for setting up the Remult middleware:

### Express

```ts
import express from "express"
import { remultExpress } from "remult/remult-express"

const app = express()

app.use(
  remultExpress({
    entities: [
      /* entity types */
    ]
  })
)

app.listen(3000)
```

### Fastify

```ts
import fastify from "fastify"
import { remultFastify } from "remult/remult-fastify"

;(async () => {
  const server = fastify()

  await server.register(
    remultFastify({
      entities: [
        /* entity types */
      ]
    })
  )

  server.listen({ port: 3000 })
})()
```

### Next.js Pages Router

```ts
// src/pages/api/[...remult].ts

import { remultNext } from "remult/remult-next"

export default remultNext({
  entities: [
    /* entity types */
  ]
})
```

### Next.js App Router
```ts
// src/app/api/[...remult]/route.ts

import { remultNextApp } from "remult/remult-next";

export const api = remultNextApp({
  entities: [
    /* entity types */
  ],
});

export const { GET, POST, PUT, DELETE } = api;

```

### Sveltekit

```ts
// src/hooks.server.ts

import { remultSveltekit } from 'remult/remult-sveltekit';

export const handle = remultSveltekit({
  entities: [
    /* entity types */
  ]
})
```

### Nest

```ts
// src/main.ts

import { NestFactory } from "@nestjs/core"
import { AppModule } from "./app.module"
import { remultExpress } from "remult/remult-express"

async function bootstrap() {
  const app = await NestFactory.create(AppModule)

  app.use(
    remultExpress({
      entities: [
        /* entity types */
      ]
    })
  )

  await app.listen(3000)
}
bootstrap()
```

### Koa

```ts
import * as koa from "koa"
import * as bodyParser from "koa-bodyparser"
import { createRemultServer } from "remult/server"

const app = new koa()

app.use(bodyParser())

const api = createRemultServer({
  entities: [
    /* entity types */
  ]
})

app.use(async (ctx, next) => {
  const r = await api.handle(ctx.request)
  if (r) {
    ctx.response.body = r.data
    ctx.response.status = r.statusCode
  } else return await next()
})

app.listen(3000, () => {})
```

## Client-side Initialization

On the client side, `remult` can use any standard javascript HTTP-client to call the data API.

**By default, remult uses the browser's `fetch` API, and makes data API calls using the base URL `/api` (same-origin).**

Here is the code for setting up a Remult client instance:

### Using Fetch

```ts
import { remult } from "remult"
```

### Using Axios

```ts
import axios from "axios"
import { remult } from "remult"

remult.apiClient.httpClient = axios
```

### Using Angular HttpClient

```ts
//...
import { HttpClientModule, HttpClient } from "@angular/common/http"
import { remult } from "remult"

@NgModule({
  //...
  imports: [
    //...
    HttpClientModule
  ]
})
export class AppModule {
  constructor(http: HttpClient) {
    remult.apiClient.httpClient = http
  }
}
```

### Changing the default API base URL

By default, remult makes data API calls to routes based at the `/api` route of the origin of the client-side app. (e.g. `https://localhost:3000/api`)

To use a different base URL for API calls (e.g. `https://localhost:3002/api`), set the remult object's `apiClient.url` property.

```ts
remult.apiClient.url = "http://localhost:3002/api"
```

::: warning CORS
Handling [CORS](https://developer.mozilla.org/en-US/docs/Web/HTTP/CORS) is outside the scope of Remult.
:::<|MERGE_RESOLUTION|>--- conflicted
+++ resolved
@@ -1,9 +1,5 @@
 ---
-<<<<<<< HEAD
 outline: [2,3]
-=======
-sidebarDepth: 3
->>>>>>> f758abe9
 ---
 
 # Add Remult to your App
